"""
The following example runs a pipe criticality analysis on large diameter pipes
to compute the impact that pipe closures have on pressure in the system.  
The analysis is run using a series of hydraulic simulations with one pipe 
closed at a time and determines if minimum pressure criterion are met 
at each junction.  Note that for many networks, simulations can fail when 
certain pipes are closed. try:except blocks are recommended within the 
simulation loop to catch these instances.
"""
import numpy as np
import wntr

# Create a water network model 
inp_file = 'networks/Net3.inp'
wn = wntr.network.WaterNetworkModel(inp_file)

# Adjust simulation options for criticality analyses
analysis_end_time = 72*3600 
wn.options.time.duration = analysis_end_time
wn.options.hydraulic.demand_model = 'PDD'
for name, node in wn.nodes():
    node.required_pressure = 17.57 

# Create a list of pipes with large diameter to include in the analysis
pipes = wn.query_link_attribute('diameter', np.greater_equal, 24*0.0254, 
                                link_type=wntr.network.model.Pipe)      
pipes = list(pipes.index)
wntr.graphics.plot_network(wn, link_attribute=pipes, 
                           title='Pipes included in criticality analysis')
   
# Define the pressure threshold
pressure_threshold = 14.06 

# Run a preliminary simulation to determine if junctions drop below the 
# pressure threshold during normal conditions
<<<<<<< HEAD
wn.options.hydraulic.demand_model = 'PDD'
=======
>>>>>>> 8e00e1cb
sim = wntr.sim.WNTRSimulator(wn)
results = sim.run_sim()
min_pressure = results.node['pressure'].loc[:,wn.junction_name_list].min()
below_threshold_normal_conditions = set(min_pressure[min_pressure < pressure_threshold].index)

# Run the criticality analysis, closing one pipe for each simulation
junctions_impacted = {} 
for pipe_name in pipes:

    print('Pipe:', pipe_name)     
    
    # Reset the water network model
    wn.reset_initial_values()

    # Add a control to close the pipe
    pipe = wn.get_link(pipe_name)        
    act = wntr.network.controls.ControlAction(pipe, 'status', 
                                              wntr.network.LinkStatus.Closed)
    cond = wntr.network.controls.SimTimeCondition(wn, '=', '24:00:00')
    ctrl = wntr.network.controls.Control(cond, act)
    wn.add_control('close pipe ' + pipe_name, ctrl)
        
    # Run a PDD simulation
<<<<<<< HEAD
    wn.options.hydraulic.demand_model = 'PDD'
=======
>>>>>>> 8e00e1cb
    sim = wntr.sim.WNTRSimulator(wn)
    results = sim.run_sim()
        
    # Extract the number of junctions that dip below the minimum pressure threshold
    min_pressure = results.node['pressure'].loc[:,wn.junction_name_list].min()
    below_threshold = set(min_pressure[min_pressure < pressure_threshold].index)
    
    # Remove the set of junctions that were below the pressure threshold during 
    # normal conditions and store the result
    junctions_impacted[pipe_name] = below_threshold - below_threshold_normal_conditions
        
    # Remove the control
    wn.remove_control('close pipe ' + pipe_name)

# Extract the number of junctions impacted by low pressure conditions for each pipe closure  
number_of_junctions_impacted = dict([(k,len(v)) for k,v in junctions_impacted.items()])
        
# Plot results         
wntr.graphics.plot_network(wn, link_attribute=number_of_junctions_impacted, 
                           node_size=0, link_width=2, 
                           title='Number of junctions impacted by low pressure conditions\nfor each pipe closure')

# Plot impacted junctions for a specific pipe closure
pipe_name = '177'
wntr.graphics.plot_network(wn, node_attribute=list(junctions_impacted[pipe_name]), 
                           link_attribute=[pipe_name], node_size=20, 
                           title='Pipe ' + pipe_name + ' is critical \nfor pressure conditions at '+str(number_of_junctions_impacted[pipe_name])+' nodes')<|MERGE_RESOLUTION|>--- conflicted
+++ resolved
@@ -33,10 +33,6 @@
 
 # Run a preliminary simulation to determine if junctions drop below the 
 # pressure threshold during normal conditions
-<<<<<<< HEAD
-wn.options.hydraulic.demand_model = 'PDD'
-=======
->>>>>>> 8e00e1cb
 sim = wntr.sim.WNTRSimulator(wn)
 results = sim.run_sim()
 min_pressure = results.node['pressure'].loc[:,wn.junction_name_list].min()
@@ -60,10 +56,6 @@
     wn.add_control('close pipe ' + pipe_name, ctrl)
         
     # Run a PDD simulation
-<<<<<<< HEAD
-    wn.options.hydraulic.demand_model = 'PDD'
-=======
->>>>>>> 8e00e1cb
     sim = wntr.sim.WNTRSimulator(wn)
     results = sim.run_sim()
         
