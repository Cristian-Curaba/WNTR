--- conflicted
+++ resolved
@@ -8,15 +8,9 @@
 
 # Run chemical concentration scenario and plot results
 wn.options.quality.type = 'CHEMICAL'
-<<<<<<< HEAD
 source_pattern = wntr.network.elements.Pattern.BinaryPattern('SourcePattern', 
-    step_size=wn.options.time.pattern_timestep, start_time=2*3600, 
-    end_time=15*3600, duration=wn.options.time.duration)
-=======
-source_pattern = wntr.network.elements.Pattern.BinaryPattern('SourcePattern', start_time=2*3600, end_time=15*3600,
-                                                             duration=wn.options.time.duration,
-                                                             time_options=wn.options.time)
->>>>>>> 223ddd18
+	start_time=2*3600, end_time=15*3600, duration=wn.options.time.duration,
+    time_options=wn.options.time)
 wn.add_pattern('SourcePattern', source_pattern)
 wn.add_source('Source1', '121', 'SETPOINT', 1000, 'SourcePattern')
 wn.add_source('Source2', '123', 'SETPOINT', 1000, 'SourcePattern')
