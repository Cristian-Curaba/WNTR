try:
    from pyomo.environ import *
    from pyomo.core import *
    from pyomo.core.base.expr import Expr_if
    from pyomo.core.base.expr import exp as pyomoexp
    from pyomo.opt import SolverFactory, SolverStatus, TerminationCondition
except ImportError:
    raise ImportError('Error importing pyomo while running pyomo simulator.'
                      'Make sure pyomo is installed and added to path.')
import math
from WaterNetworkSimulator import *
import pandas as pd
from six import iteritems

import cProfile

def do_cprofile(func):
    def profiled_func(*args, **kwargs):
        profile = cProfile.Profile()
        try:
            profile.enable()
            result = func(*args, **kwargs)
            profile.disable()
            return result
        finally:
            profile.print_stats()
    return profiled_func
import time


"""
Class for keeping approximation functions in a single place 
and avoid code duplications. Should be located in a better place
This is just a temporal implementation
"""
class ApproxFunctions():

    def __init__(self):
        self.q1 = 0.00349347323944
        self.q2 = 0.00549347323944
    # The Hazen-Williams headloss curve is slightly modified to improve solution time.
    # The three functions defines below - f1, f2, Px - are used to ensure that the Jacobian
    # does not go to 0 close to zero flow.
    def leftFunct(self,x):
        return 0.01*x

    def rightFunct(self,x):
        return 1.0*x**1.852

    def middleFunct(self,x):
        #return 1.05461308881e-05 + 0.0494234328901*x - 0.201070504673*x**2 + 15.3265906777*x**3
        return 2.45944613543e-06 + 0.0138413824671*x - 2.80374270811*x**2 + 430.125623753*x**3

    # discontinuous approximation of hazen williams headloss function
    def hazenWDisc(self,Q):
        return Expr_if(IF = Q < self.q1, THEN = self.leftFunct(Q), 
            ELSE = Expr_if(IF = Q > self.q2, THEN = self.rightFunct(Q), 
                ELSE = self.middleFunct(Q)))

    # could be a lambda function
    def sigmoidFunction(self,x,switch_x,alpha=1e-5):
        return 1.0 / (1.0 + pyomoexp(-(x-switch_x)/alpha))

    def leftLayer(self,x,alpha=1e-5):
        switch_x = self.q1
        return (1-self.sigmoidFunction(x,switch_x,alpha))*self.leftFunct(x)+ self.sigmoidFunction(x,switch_x,alpha)*self.middleFunct(x)

    def hazenWCont(self,x, alpha=1e-5):
        switch_x = self.q2
        sigma = self.sigmoidFunction(x,switch_x,alpha)
        return  (1-sigma)*self.leftLayer(x,alpha)+sigma*self.rightFunct(x)

    def hazenWDisc2(self,Q):
        return Expr_if(IF = Q < self.q2, THEN =  self.leftLayer(Q,1e-5),
            ELSE = self.rightFunct(Q))


class PyomoSimulator(WaterNetworkSimulator):
    """
    Pyomo simulator inherited from Water Network Simulator.
    """


    def __init__(self, wn, PD_or_DD='DEMAND DRIVEN'):
        """
        Pyomo simulator class.

        Parameters
        ----------
        wn : Water Network Model
            A water network model.

        PD_or_DD: string, specifies whether the simulation will be demand driven or pressure driven
                  Options are 'DEMAND DRIVEN' or 'PRESSURE DRIVEN'

        """
        WaterNetworkSimulator.__init__(self, wn, PD_or_DD)

        # Global constants
        self._Hw_k = 10.666829500036352 # Hazen-Williams resistance coefficient in SI units = 4.727 in EPANET GPM units. See Table 3.1 in EPANET 2 User manual.
        self._Dw_k = 0.0826 # Darcy-Weisbach constant in SI units = 0.0252 in EPANET GPM units. See Table 3.1 in EPANET 2 User manual.
        self._Htol = 0.00015 # Head tolerance in meters.
        self._Qtol = 2.8e-5 # Flow tolerance in m^3/s.
        self._pump_zero_flow_tol = 2.8e-11 # Pump is closed below this flow in m^3/s
        self._g = 9.81 # Acceleration due to gravity
        self._slope_of_PDD_curve = 1e-11 # The flat lines in the PDD model are provided a small slope for numerical stability
        self._pdd_smoothing_delta = 0.1 # Tightness of polynomial used to smooth sharp changes in PDD model.

        self._n_timesteps = 0 # Number of hydraulic timesteps
        self._demand_dict = {} # demand dictionary
        self._link_status = {} # dictionary of link statuses
        self._valve_status = {} # dictionary of valve statuses

        self._initialize_results_dict()
        self._max_step_iter = 10 # maximum number of newton solves at each timestep.
                                 # model is resolved when a valve status changes.


    def _initialize_simulation(self, fixed_demands=None):

        # Initialize time parameters
        #self.init_time_params_from_model()

        # Number of hydraulic timesteps
        self._n_timesteps = int(round(self._sim_duration_sec / self._hydraulic_step_sec)) + 1
        # Get all demand for complete time interval
        self._demand_dict = {}
        if fixed_demands is None:
            for node_name, node in self._wn.nodes():
                if isinstance(node, Junction):
                    demand_values = self.get_node_demand(node_name)
                    for t in range(self._n_timesteps):
                        self._demand_dict[(node_name, t)] = demand_values[t]
                else:
                    for t in range(self._n_timesteps):
                        self._demand_dict[(node_name, t)] = 0.0
        else:
            nodes_to_fix = fixed_demands.keys()
            for node_name, node in self._wn.nodes():
                if isinstance(node, Junction):
                    demand_values = self.get_node_demand(node_name)
                    for t in range(self._n_timesteps):
                        if (node_name,t) in nodes_to_fix:
                            self._demand_dict[(node_name, t)] = fixed_demands[(node_name,t)]
                        else:
                            self._demand_dict[(node_name, t)] = demand_values[t]
                else:
                    for t in range(self._n_timesteps):
                        self._demand_dict[(node_name, t)] = 0.0
        # Create time controls dictionary
        self._link_status = {}
        for l, link in self._wn.links():
            status_l = []
            for t in xrange(self._n_timesteps):
                time_sec = t * self._hydraulic_step_sec
                status_l_t = self.is_link_open(l, time_sec)
                status_l.append(status_l_t)
            self._link_status[l] = status_l
        # Create valve status dictionary
        self._valve_status = {}
        for valve_name, valve in self._wn.links(Valve):
            self._valve_status[valve_name] = 'ACTIVE'

    def _initialize_results_dict(self):
        # Data for results object
        self._pyomo_sim_results = {}
        self._pyomo_sim_results['node_name'] = []
        self._pyomo_sim_results['node_type'] = []
        self._pyomo_sim_results['node_times'] = []
        self._pyomo_sim_results['node_head'] = []
        self._pyomo_sim_results['node_demand'] = []
        self._pyomo_sim_results['node_expected_demand'] = []
        self._pyomo_sim_results['node_pressure'] = []
        self._pyomo_sim_results['link_name'] = []
        self._pyomo_sim_results['link_type'] = []
        self._pyomo_sim_results['link_times'] = []
        self._pyomo_sim_results['link_velocity'] = []
        self._pyomo_sim_results['link_flowrate'] = []

    def _initialize_from_pyomo_results(self, instance, last_instance):

        for l in instance.links:
            if abs(last_instance.flow[l].value) < self._Qtol:
                instance.flow[l].value = 100*self._Qtol
            else:
                if l in instance.pumps and last_instance.flow[l].value < -self._Qtol:
                    instance.flow[l].value = 100*self._Qtol
                else:
                    instance.flow[l].value = last_instance.flow[l].value + self._Qtol

        for n in instance.nodes:
            instance.head[n].value = last_instance.head[n].value
            if n in instance.junctions:
                junction = self._wn.get_node(n)
                if self._pressure_driven:
                    if instance.head[n].value - junction.elevation <= junction.P0:
                        instance.demand_actual[n] = 100*self._Qtol
                    else:
                        instance.demand_actual[n] = abs(instance.demand_actual[n].value) + self._Qtol
                else:
                    instance.demand_actual[n] = abs(instance.demand_actual[n].value) + self._Qtol

        for r in instance.reservoirs:
            if abs(last_instance.reservoir_demand[r].value) < self._Qtol:
                instance.reservoir_demand[r].value = 100*self._Qtol
            else:
                instance.reservoir_demand[r].value = last_instance.reservoir_demand[r].value + self._Qtol
        for t in instance.tanks:
            if abs(last_instance.tank_net_inflow[t].value) < self._Qtol:
                instance.tank_net_inflow[t].value = 100*self._Qtol
            else:
                instance.tank_net_inflow[t].value = last_instance.tank_net_inflow[t].value + self._Qtol


    def _fit_smoothing_curve(self):
        delta = 0.1
        smoothing_points = []
        # Defining Line 1
        a1 = 1e-6
        b1 = 0

        def L1(x):
            return a1*x + b1

        # Defining Line 2
        a2 = 1/(self._PF - self._P0)
        b2 = -1*(self._P0/(self._PF - self._P0))

        def L2(x):
            return a2*x + b2

        # Define Line 3
        a3 = 0
        b3 = 1

        def L3(x):
            return a3*x + b3

        def A(x_1, x_2):
            return np.array([[x_1**3, x_1**2, x_1, 1],
                            [x_2**3, x_2**2, x_2, 1],
                            [3*x_1**2, 2*x_1,  1, 0],
                            [3*x_2**2, 2*x_2,  1, 0]])

        # Calculating point of intersection of Line 1 & 2
        x_int_12 = (b2-b1)/(a1-a2)
        # Calculating point of intersection of Line 2 & 3
        x_int_13 = (b2-b3)/(a3-a2)

        #print x_int_12
        #print x_int_13

        assert x_int_12 < x_int_13, "Point of intersection of PDD curves are not in the right order. "

        x_gap = x_int_13 - x_int_12

        # If P0 in not close to zero, get parameters for first polynomial
        if x_int_12 > self._Htol:
            x1 = x_int_12 - x_int_12*delta
            y1 = L1(x1)
            x2 = x_int_12 + x_gap*delta
            y2 = L2(x2)
            #print x1
            #print x2
            # Creating a linear system Ac = rhs, and solving it
            # to get parameters of the 3rd order polynomial
            A1 = A(x1, x2)
            #print A1
            rhs1 = np.array([y1, y2, a1, a2])
            #print rhs1
            c1 = np.linalg.solve(A1, rhs1)
            #print c1
            self._pdd_smoothing_polynomial_left = list(c1)
            smoothing_points.append(x1)
            smoothing_points.append(x2)
            #print self._pdd_smoothing_polynomial_left

        # Get parameters for the second polynomial
        x3 = x_int_13 - x_gap*delta
        y3 = L2(x3)
        x4 = x_int_13 + x_gap*delta
        y4 = L3(x4)
        print x3, y3, x4, y4
        A2 = A(x3, x4)
        print A2
        rhs2 = np.array([y3, y4, a2, a3])
        print rhs2
        c2 = np.linalg.solve(A2, rhs2)
        print c2
        self._pdd_smoothing_polynomial_right = list(c2)
        smoothing_points.append(x3)
        smoothing_points.append(x4)
        print self._pdd_smoothing_polynomial_left
        print self._pdd_smoothing_polynomial_right


        return smoothing_points

    def _build_hydraulic_model_at_instant(self,
                                         last_tank_head,
                                         nodal_demands,
                                         first_timestep,
                                         links_closed,
                                         pumps_closed_by_outage,
                                         last_link_flows,
                                         modified_hazen_williams=True):
        """
        Build hydraulic constraints at a particular time instance.

        Parameters
        ----------
        last_tank_head : dict of string: float
            Dictionary containing tank names and their respective head at the last timestep.
        nodal_demands : dict of string: float
            Dictionary containing junction names and their respective respective demand at current timestep.
        first_timestep : bool
            Flag indicating wheather its the first timestep
        links_closed : list of strings
            Name of links that are closed.
        pumps_closed_by_outage : list of strings
            Name of pumps closed due to a power outage

        Other Parameters
        -------------------
        modified_hazen_williams : bool
            Flag to use a slightly modified version of Hazen-Williams headloss
            equation for better stability
        """

        t0 = time.time()

        # for the approximation of hazen williams equation
        approximator = ApproxFunctions()

        # Currently this function is being called for every node at every time step.
        # TODO : Refactor pressure_dependent_demand_linear so that its created only once for the entire simulation.
        def pressure_dependent_demand_nl(full_demand, p, PF, P0):
            # Pressure driven demand equation
            delta = self._pdd_smoothing_delta
            # Defining Line 1 - demand above nominal pressure
            def L1(p):
                return self._slope_of_PDD_curve*p + full_demand
            # Defining PDD function
            def PDD(p):
                return full_demand*math.sqrt((p - P0)/(PF - P0))
            def PDD_deriv(p):
                return (full_demand/2)*(1/(PF - P0))*(1/math.sqrt((p - P0)/(PF - P0)))
            # Define Line 2 - demand below minimum pressure
            def L2(p):
                return self._slope_of_PDD_curve*p

            ## The parameters of the smoothing polynomials are estimated by solving a
            ## set of linear equation Ax=b.
            # Define A matrix as a function of 2 points on the polynomial.
            def A(x_1, x_2):
                return np.array([[x_1**3, x_1**2, x_1, 1],
                                [x_2**3, x_2**2, x_2, 1],
                                [3*x_1**2, 2*x_1,  1, 0],
                                [3*x_2**2, 2*x_2,  1, 0]])

            x_gap = PF - P0
            assert x_gap > delta, "Delta should be greater than the gap between nominal and minimum pressure."

            # Get parameters for the second polynomial
            x1 = P0 - x_gap*delta
            y1 = L2(x1)
            x2 = P0 + x_gap*delta
            y2 = PDD(x2)
            A1 = A(x1, x2)
            rhs1 = np.array([y1, y2, 0.0, PDD_deriv(x2)])
            c1 = np.linalg.solve(A1, rhs1)
            x3 = PF - x_gap*delta
            y3 = PDD(x3)
            x4 = PF + x_gap*delta
            y4 = L1(x4)
            A2 = A(x3, x4)
            rhs2 = np.array([y3, y4, PDD_deriv(x3), self._slope_of_PDD_curve])
            c2 = np.linalg.solve(A2, rhs2)

            def smooth_polynomial_lhs(p_):
                return c1[0]*p_**3 + c1[1]*p_**2 + c1[2]*p_ + c1[3]

            def smooth_polynomial_rhs(p_):
                return c2[0]*p_**3 + c2[1]*p_**2 + c2[2]*p_ + c2[3]

            def PDD_pyomo(p):
                return full_demand*sqrt((p - P0)/(PF - P0))

            return Expr_if(IF=p <= x1, THEN=L2(p),
               ELSE=Expr_if(IF=p <= x2, THEN=smooth_polynomial_lhs(p),
                            ELSE=Expr_if(IF=p <= x3, THEN=PDD_pyomo(p),
                                         ELSE=Expr_if(IF=p <= x4, THEN=smooth_polynomial_rhs(p),
                                                      ELSE=L1(p)))))


        # Currently this function is being called for every node at every time step.
        # TODO : Refactor pressure_dependent_demand_linear so that its created only once for the entire simulation.
        def pressure_dependent_demand_linear(full_demand, p, PF, P0):

            delta = self._pdd_smoothing_delta
            # Defining Line 1 - demand above nominal pressure
            def L1(p):
                return self._slope_of_PDD_curve*p + full_demand
            # Defining Linear PDD Function
            def PDD(p):
                return full_demand*((p - P0)/(PF - P0))
            def PDD_deriv(x):
                return (full_demand)*(1/(PF - P0))
            # Define Line 2 - demand below minimum pressure
            def L2(p):
                return self._slope_of_PDD_curve*p

            ## The parameters of the smoothing polynomials are estimated by solving a
            ## set of linear equation Ax=b.
            # Define A matrix as a function of 2 points on the polynomial.
            def A(x_1, x_2):
                return np.array([[x_1**3, x_1**2, x_1, 1],
                                [x_2**3, x_2**2, x_2, 1],
                                [3*x_1**2, 2*x_1,  1, 0],
                                [3*x_2**2, 2*x_2,  1, 0]])
            x_gap = PF - P0
            assert x_gap > delta, "Delta should be greater than the gap between nominal and minimum pressure."

            # Solve for parameters of the LHS polynomial
            x1 = P0 - x_gap*delta
            y1 = L2(x1)
            x2 = P0 + x_gap*delta
            y2 = PDD(x2)
            A1 = A(x1, x2)
            rhs1 = np.array([y1, y2, self._slope_of_PDD_curve, PDD_deriv(x2)])
            c1 = np.linalg.solve(A1, rhs1)

            # Solve for parameters of the RHS polynomial
            x3 = PF - x_gap*delta
            y3 = PDD(x3)
            x4 = PF + x_gap*delta
            y4 = L1(x4)
            A2 = A(x3, x4)
            rhs2 = np.array([y3, y4, PDD_deriv(x3), self._slope_of_PDD_curve])
            c2 = np.linalg.solve(A2, rhs2)

            # Create smoothing polynomial functions
            def smooth_polynomial_lhs(p_):
                return c1[0]*p_**3 + c1[1]*p_**2 + c1[2]*p_ + c1[3]
            def smooth_polynomial_rhs(p_):
                return c2[0]*p_**3 + c2[1]*p_**2 + c2[2]*p_ + c2[3]

            return Expr_if(IF=p <= x1, THEN=L2(p),
               ELSE=Expr_if(IF=p <= x2, THEN=smooth_polynomial_lhs(p),
                            ELSE=Expr_if(IF=p <= x3, THEN=PDD(p),
                                         ELSE=Expr_if(IF=p <= x4, THEN=smooth_polynomial_rhs(p),
                                                      ELSE=L1(p)))))

        def modified_pump_curve(q, A, B, C):
            delta = 1.0e-8
            L1_slope = -1.0e-11
            x1 = 1.0e-8
            x2 = 2.0*x1
            def L1(q,A):
                return L1_slope*q+A
            def pump_curve(q,A,B,C):
                return A-B*q**C
            def get_rhs(A,B,C):
                return np.matrix([[L1_slope*x1+A],[A-B*x2**C],[L1_slope],[-B*C*x2**(C-1.0)]])

            coeff_matrix = np.matrix([[x1**3, x1**2, x1, 1.0],[x2**3, x2**2, x2, 1.0],[3*x1**2, 2*x1, 1.0, 0.0],[3*x2**2, 2*x2, 1.0, 0.0]])
            poly_coeff = np.linalg.solve(coeff_matrix, get_rhs(A,B,C))

            def smooth_poly(q):
                a = float(poly_coeff[0][0])
                b = float(poly_coeff[1][0])
                c = float(poly_coeff[2][0])
                d = float(poly_coeff[3][0])
                return a*q**3 + b*q**2 + c*q + d

            return Expr_if(IF=q <= x1, THEN=L1(q,A),
                           ELSE=Expr_if(IF=q <= x2, THEN=smooth_poly(q),
                                        ELSE=pump_curve(q,A,B,C)))

        def piecewise_pipe_leak_demand(p, Cd, A):
            delta = 1.0e-4
            L1_slope = 1.0e-11
            x1 = 0.0
            x2 = delta
            c = L1_slope
            d = 0.0
            def L1(p):
                return L1_slope*p
            def leak_model(p, Cd, A):
                return Cd*A*math.sqrt(2.0*self._g)*p**0.5
            def get_rhs(x, Cd, A):
                return np.matrix([[Cd*A*math.sqrt(2.0*self._g)*x**0.5-c*x-d],[0.5*Cd*A*math.sqrt(2.0*self._g)*x**(-0.5)-c]])

            coeff_matrix = np.matrix([[x2**3.0, x2**2.0],[3*x2**2.0, 2*x2]])

            poly_coeff = np.linalg.solve(coeff_matrix, get_rhs(x2, Cd, A))
            a = float(poly_coeff[0][0])
            b = float(poly_coeff[1][0])

            def smooth_poly(p):
                return a*p**3 + b*p**2 + c*p + d

            return Expr_if(IF=p <= x1, THEN=L1(p),
                           ELSE=Expr_if(IF=p <= x2, THEN=smooth_poly(p),
                                        ELSE=leak_model(p,Cd,A)))

        ######## MAIN HYDRAULIC MODEL EQUATIONS ##########

        wn = self._wn
        model = ConcreteModel()
        model.timestep = self._hydraulic_step_sec

        ###################### SETS #########################
        # Sets are being created for easy access to results without the need of querying the network model.
        # NODES
        model.nodes = Set(initialize=[name for name, node in wn.nodes()])
        model.tanks = Set(initialize=[n for n, N in wn.nodes(Tank)])
        model.junctions = Set(initialize=[n for n, N in wn.nodes(Junction)])
        model.leaks = Set(initialize = [n for n, N in wn.nodes(Leak)])
        model.reservoirs = Set(initialize=[n for n, N in wn.nodes(Reservoir)])
        # LINKS
        model.links = Set(initialize=[name for name, link in wn.links()])
        model.pumps = Set(initialize=[l for l, L in wn.links(Pump)])
        model.valves = Set(initialize=[l for l, L in wn.links(Valve)])
        model.pipes = Set(initialize=[l for l, L in wn.links(Pipe)])

        ################### PARAMETERS #######################
        # Params are being created for easy access to results without the need of querying the network.
        model.demand_required = Param(model.junctions, within=Reals, initialize=nodal_demands)

        ################### VARIABLES #####################
        def flow_init_rule(model, l):
            if l in model.pipes or l in model.valves:
                return 0.3048
            elif l in model.pumps:
                pump = wn.get_link(l)
                if pump.info_type == 'HEAD':
                    return pump.get_design_flow()
                else:
                    return 0.3048
        def flow_bounds_rule(model, l):
            if l in model.pumps and l not in pumps_closed_by_outage:
                return (0.0, None)
            else:
                return (None, None)
        model.flow = Var(model.links, within=Reals, initialize=flow_init_rule, bounds=flow_bounds_rule)

        def init_head_rule(model, n):
            node = wn.get_node(n)
            if n in model.junctions:
                if self._pressure_driven:
                    return node.elevation + node.PF
                else:
                    return node.elevation
            elif n in model.tanks:
                return node.elevation
            elif n in model.leaks:
                return node.elevation
            else:
                return 100.0
        model.head = Var(model.nodes, initialize=init_head_rule)

        model.reservoir_demand = Var(model.reservoirs, within=Reals, initialize=0.1)
        model.tank_net_inflow = Var(model.tanks, within=Reals, initialize=0.1)

        # Initialize actual demand to required demand
        def init_demand_rule(model,n):
            return model.demand_required[n]
        model.demand_actual = Var(model.junctions, within=Reals, initialize=init_demand_rule)

        def init_leak_demand_rule(model,n):
            if n in self._active_leaks:
                node = wn.get_node(n)
                return node.leak_discharge_coeff*node.area*math.sqrt(2*self._g)*math.sqrt(model.head[n]-node.elevation)
            else:
                return 0.0
        model.leak_demand = Var(model.leaks, within = Reals, initialize=init_leak_demand_rule, bounds = (None, None))

        ############## CONSTRAINTS #####################

        # Head loss inside pipes
        for l in model.pipes:
            pipe = wn.get_link(l)
            pipe_resistance_coeff = self._Hw_k*(pipe.roughness**(-1.852))*(pipe.diameter**(-4.871))*pipe.length # Hazen-Williams
            start_node = pipe.start_node()
            end_node = pipe.end_node()
            if l in links_closed:
                pass
            else:
                if modified_hazen_williams:
                    setattr(model, 'pipe_headloss_'+str(l), Constraint(expr=Expr_if(IF=model.flow[l]>0, THEN=1, ELSE=-1)
                            *pipe_resistance_coeff*approximator.hazenWDisc(abs(model.flow[l])) == model.head[start_node] - model.head[end_node]))
                    self._constraint_names.add('pipe_headloss_'+str(l))
                else:
                    setattr(model, 'pipe_headloss_'+str(l), Constraint(expr=pipe_resistance_coeff*model.flow[l]*(abs(model.flow[l]))**0.852 == model.head[start_node] - model.head[end_node]))
                    self._constraint_names.add('pipe_headloss_'+str(l))

        # Head gain provided by the pump is implemented as negative headloss
        for l in model.pumps:
            pump = wn.get_link(l)
            start_node = pump.start_node()
            end_node = pump.end_node()
            if l not in links_closed:
                if l in pumps_closed_by_outage:
                    # replace pump by pipe of length 10m, diameter 1m, and roughness coefficient of 200
                    pipe_resistance_coeff = self._Hw_k*(200.0**(-1.852))*(1**(-4.871))*10.0 # Hazen-Williams coefficient
                    if modified_hazen_williams:
                        setattr(model, 'pipe_headloss_'+str(l), Constraint(expr=model.head[start_node] - model.head[end_node] == 0))
                        self._constraint_names.add('pipe_headloss_'+str(l))
                    else:
                        setattr(model, 'pipe_headloss_'+str(l), Constraint(expr=pipe_resistance_coeff*model.flow[l]*(abs(model.flow[l]))**0.852 == model.head[start_node] - model.head[end_node]))
                        self._constraint_names.add('pipe_headloss_'+str(l))
                else:
                    if pump.info_type == 'HEAD':
                        A, B, C = pump.get_head_curve_coefficients()
                        if l not in links_closed:
                            setattr(model, 'pump_negative_headloss_'+str(l), Constraint(expr=model.head[end_node] - model.head[start_node] == (modified_pump_curve(model.flow[l],A,B,C))))
                            self._constraint_names.add('pump_negative_headloss_'+str(l))
                    elif pump.info_type == 'POWER':
                        if l not in links_closed:
                            setattr(model, 'pump_negative_headloss_'+str(l), Constraint(expr=(model.head[start_node] - model.head[end_node])*model.flow[l]*self._g*1000.0 == -pump.power))
                            self._constraint_names.add('pump_negative_headloss_'+str(l))
                    else:
                        raise RuntimeError('Pump info type not recognised. ' + l)

        # Mass Balance
        def node_mass_balance_rule(model, n):
            node = wn.get_node(n)
            if isinstance(node, Tank) and not first_timestep:
                expr = 0
                for l in wn.get_links_for_node(n):
                    link = wn.get_link(l)
                    if link.start_node() == n:
                        expr -= last_link_flows[l]
                    elif link.end_node() == n:
                        expr += last_link_flows[l]
                    else:
                        raise RuntimeError('Node link is neither start nor end node.')
            else:
                expr = 0
                for l in wn.get_links_for_node(n):
                    link = wn.get_link(l)
                    if link.start_node() == n:
                        expr -= model.flow[l]
                    elif link.end_node() == n:
                        expr += model.flow[l]
                    else:
                        raise RuntimeError('Node link is neither start nor end node.')
            if isinstance(node, Junction):
                return expr == model.demand_actual[n]
                #return expr == model.demand_required[n]
            elif isinstance(node, Tank):
                return expr == model.tank_net_inflow[n]
            elif isinstance(node, Reservoir):
                return expr == model.reservoir_demand[n]
            elif isinstance(node, Leak):
                return expr == model.leak_demand[n]
        model.node_mass_balance = Constraint(model.nodes, rule=node_mass_balance_rule)
        self._constraint_names.add('node_mass_balance')


        def tank_dynamics_rule(model, n):
            if first_timestep:
                return Constraint.Skip
            else:
                tank = wn.get_node(n)
                return (model.tank_net_inflow[n]*model.timestep*4.0)/(math.pi*(tank.diameter**2)) == model.head[n]-last_tank_head[n]
        model.tank_dynamics = Constraint(model.tanks, rule=tank_dynamics_rule)
        self._constraint_names.add('tank_dynamics')

        # Pressure driven demand constraint
        def pressure_driven_demand_rule(model, j):
            junction = wn.get_node(j)
            if model.demand_required[j] == 0.0:
                #return Constraint.Skip
                return model.demand_actual[j] == 0.0 # Using this constraint worked better than fixing this variable.
            else:
                return pressure_dependent_demand_nl(model.demand_required[j], model.head[j]-junction.elevation, junction.PF, junction.P0) == model.demand_actual[j]

        def demand_driven_rule(model, j):
            return model.demand_actual[j] == model.demand_required[j]

        if self._pressure_driven:
            model.pressure_driven_demand = Constraint(model.junctions, rule=pressure_driven_demand_rule)
            self._constraint_names.add('pressure_driven_demand')
        else:
            model.pressure_driven_demand = Constraint(model.junctions, rule=demand_driven_rule)
            self._constraint_names.add('pressure_driven_demand')

        # Leak demand constraint
        def leak_demand_rule(model, n):
            if n in self._active_leaks:
                leak = wn.get_node(n)
                return model.leak_demand[n] == piecewise_pipe_leak_demand(model.head[n]-leak.elevation, leak.leak_discharge_coeff, leak.area)
                #return model.leak_demand[n]**2 == leak.leak_discharge_coeff**2*leak.area**2*2*self._g*(model.head[n]-leak.elevation)
            elif n in self._inactive_leaks:
                return model.leak_demand[n] == 0.0
            else:
                raise RuntimeError('There is a bug.')
        model.leak_demand_con = Constraint(model.leaks, rule=leak_demand_rule)
        self._constraint_names.add('leak_demand_con')

        return model


    def run_sim(self, solver='ipopt', solver_options={}, modified_hazen_williams=True, fixed_demands=None, pandas_result=True):

        """
        Other Parameters
        -------------------
        solver : String
            Name of the nonlinear programming solver to be used for solving the hydraulic equations.
            Default is 'ipopt'.
        solver_options : Dictionary
            A dictionary of solver options.
        modified_hazen_williams : Bool
            Flag used to turn on/off small modifications to the Hazen-Williams equation. These modifications are usually
            necessary for stability of the nonlinear solver. Default value is True.
        fixed_demands: Dictionary (node_name, time_step): demand value
            An external dictionary of demand values can be provided using this parameter. This option is used in the
            calibration work.
        """

        # Add leak to network
        for leak_name in self._pipes_with_leaks.values():
            self._add_leak_to_wn_object(leak_name)
        self._update_tank_controls_for_leaks()
        self._update_links_next_to_reservoirs_for_leaks()
        self._update_time_controls_for_leaks()
        self._update_conditional_controls_for_leaks()

        # Create and initialize dictionaries containing demand values and link statuses
        if fixed_demands is None:
            self._initialize_simulation()
        else:
            self._initialize_simulation(fixed_demands)

        # Create results object
        results = NetResults()
        results.link = pd.DataFrame(columns=['time', 'link', 'flowrate', 'velocity', 'type'])
        results.node = pd.DataFrame(columns=['time', 'node', 'demand', 'expected_demand', 'head', 'pressure', 'type'])
        results.time = pd.timedelta_range(start='0 minutes',
                                          end=str(self._sim_duration_sec) + ' seconds',
                                          freq=str(self._hydraulic_step_sec/60) + 'min')

        # Load general simulation options into the results object
        self._load_general_results(results)

        # Create sets for storing closed links
        links_closed_by_controls = set([]) # Set of links that are closed by conditional or time controls defined in inp file
        pumps_closed_by_outage = set([]) # Set of pump closed by pump outage times provided by user
        links_closed_by_tank_controls = set([])  # Set of pipes closed when tank level goes below min
        closed_check_valves = set([]) # Set of closed check valves
        links_closed_by_drain_to_reservoir = set([]) # Set of links closed because of reverse flow into the reservoir
        pumps_closed_by_low_suction_pressure = set([]) # set of pumps closed because the suction pressure is low

        # monitor the status of leaks
        self._active_leaks = set([])
        self._inactive_leaks = set([leak_name for leak_name in self._leak_times.keys()])

        # Create solver instance
        opt = SolverFactory(solver)
        # Set solver options
        for key, val in solver_options.iteritems():
            opt.options[key]=val
        opt.options['bound_relax_factor'] = 0.0 # This is necessary to prevent pump flow from becoming slightly -ve.
                                                # Since it is raised to a fractional power.

        ######### MAIN SIMULATION LOOP ###############
        # Initialize counters and flags
        t = 0 # timestep
        step_iter = 0 # trial
        instance = None
        valve_status_changed = False
        first_timestep = True
        while t < self._n_timesteps and step_iter < self._max_step_iter:

            self._constraint_names = set([])
            if t == 0:
                first_timestep = True
                last_tank_head = {} # Tank head at previous timestep
                for tank_name, tank in self._wn.nodes(Tank):
                    last_tank_head[tank_name] = tank.elevation + tank.init_level
                last_link_flows = None # Link flowrates at previous timestep
            else:
                first_timestep = False

            # Get demands at current timestep
            current_demands = {n_name: self._demand_dict[n_name, t] for n_name, n in self._wn.nodes(Junction)}

            # activate/deactivate leaks
            for leak_name, leak_time_tuple in self._leak_times.iteritems():
                current_time_sec = t*self._hydraulic_step_sec
                leak_start = leak_time_tuple[0]
                leak_end = leak_time_tuple[1]
                if current_time_sec >= leak_start and current_time_sec < leak_end:
                    if leak_name not in self._active_leaks:
                        self._inactive_leaks.remove(leak_name)
                        self._active_leaks.add(leak_name)
                else:
                    if leak_name in self._active_leaks:
                        self._inactive_leaks.add(leak_name)
                        self._active_leaks.remove(leak_name)

            # Pre-solve controls
            # These controls depend on the results of the previous timestep,
            # and they do not require a resolve if activated
            if first_timestep:
                self._apply_controls(None, first_timestep, links_closed_by_controls, t) # time controls and conditional controls
            else:
                self._apply_controls(last_instance, first_timestep, links_closed_by_controls, t) # time controls and conditional controls
            if self._pump_outage:
                self._apply_pump_outage(pumps_closed_by_outage, t) # pump outage controls
            if not first_timestep and step_iter==0:
                self._close_all_links_for_tanks_below_min_head(last_instance, links_closed_by_tank_controls) # controls for closing links if the tank level gets too low or opening links if the tank level goes back above the minimum head

            # Combine list of closed links
            if not first_timestep:
                links_closed_last_step = links_closed
            links_closed = links_closed_by_drain_to_reservoir.union(
                           links_closed_by_controls.union(
                           links_closed_by_tank_controls.union(
                           closed_check_valves.union(
                           pumps_closed_by_low_suction_pressure))))

            # check that links with inactive leaks were opened properly (if they were opened)
            if not first_timestep:
                self._fully_open_links_with_inactive_leaks(links_closed_last_step, links_closed)

            timedelta = results.time[t]
            if step_iter == 0:
                print "Running Hydraulic Simulation at time", timedelta, " ... "
            else:
                print "\t Trial", str(step_iter+1), "Running Hydraulic Simulation at time", timedelta, " ..."

            #t0 = time.time()
            # Build the hydraulic constraints at current timestep
            # These constraints do not include valve flow constraints
            #print 'links_closed_by_drain_to_reservoir = ',links_closed_by_drain_to_reservoir
            #print 'links_closed_by_controls',links_closed_by_controls
            #print 'links_closed_by_tank_controls',links_closed_by_tank_controls
            #print 'closed_check_valves',closed_check_valves
            #print 'pumps_closed_by_low_suction_pressure',pumps_closed_by_low_suction_pressure
            #print 'links_closed = ',links_closed
            model = self._build_hydraulic_model_at_instant(last_tank_head,
                                                           current_demands,
                                                           first_timestep,
                                                           links_closed,
                                                           pumps_closed_by_outage,
                                                           last_link_flows,
                                                           modified_hazen_williams)
            #print "Total build model time : ", time.time() - t0

            # Add constant objective
            model.obj = Objective(expr=1, sense=minimize)
            #Create does not need to be called for NLP
            instance = model

            # Initialize instance from the results of previous timestep
            if not first_timestep:
                #instance.load(pyomo_results)
                self._initialize_from_pyomo_results(instance, last_instance)

            # Fix variables. This has to be done after the call to _initialize_from_pyomo_results above.
            self._fix_instance_variables(first_timestep, instance, links_closed)

            # Add Pressure Reducing Valve (PRV) constraints based on status
            self._add_valve_constraints(instance)

            # Check for isolated junctions. If all links connected to a junction are closed,
            # then the head is fixed to the elevation, the demand if fixed to 0, and
            # the mass balance for that junction is deactivated
            self._check_for_isolated_junctions(instance, links_closed)

            # Solve the instance and load results
            pyomo_results = opt.solve(instance, tee=False, keepfiles=False)
            if pyomo_results.solver.status!=SolverStatus.ok or pyomo_results.solver.termination_condition!=TerminationCondition.optimal:
                raise RuntimeError('Solver did not converge.')
            instance.load(pyomo_results)
            #CheckInstanceFeasibility(instance, 1e-6)
            #self._check_constraint_violation(instance)

            # Post-solve controls
            # These controls depend on the current timestep,
            # and the current timestep needs resolved if they are activated.
            self._close_links_for_drain_to_reservoir(instance, links_closed_by_drain_to_reservoir)
            self._check_tank_controls(instance, links_closed_by_tank_controls)
            self._close_low_suction_pressure_pumps(instance, pumps_closed_by_low_suction_pressure, pumps_closed_by_outage)
            self._set_check_valves_closed(instance, closed_check_valves)

            #print 'links_closed_by_drain_to_reservoir = ',links_closed_by_drain_to_reservoir
            #print 'links_closed_by_controls',links_closed_by_controls
            #print 'links_closed_by_tank_controls',links_closed_by_tank_controls
            #print 'closed_check_valves',closed_check_valves
            #print 'pumps_closed_by_low_suction_pressure',pumps_closed_by_low_suction_pressure
            new_links_closed = links_closed_by_drain_to_reservoir.union(
                           links_closed_by_controls.union(
                           links_closed_by_tank_controls.union(
                           closed_check_valves.union(
                           pumps_closed_by_low_suction_pressure))))
            #print 'new_links_closed = ',new_links_closed

            # Set valve status based on pyomo results
            if self._wn._num_valves != 0:
                valve_status_changed = self._set_valve_status(instance)

            # Another trial at the same timestep is required if the following conditions are met:
            if valve_status_changed or new_links_closed!=links_closed:
                #print 'valve_status_changed = ',valve_status_changed
                #print 'new_links_closed!=links_closed = ',new_links_closed!=links_closed
                step_iter += 1
            else:
                step_iter = 0
                t += 1
                # Load last tank head
                for tank_name, tank in self._wn.nodes(Tank):
                    last_tank_head[tank_name] = instance.head[tank_name].value
                # Load last link flows
                if first_timestep:
                    last_link_flows = {}
                for link_name, link in self._wn.links():
                    last_link_flows[link_name] = instance.flow[link_name].value
                # Load results into self._pyomo_sim_results
                self._append_pyomo_results(instance, timedelta)

                # Copy last instance. Used to manually initialize next timestep.
                last_instance = copy.deepcopy(instance)

            if step_iter == self._max_step_iter:
                raise RuntimeError('Simulation did not converge at timestep ' + str(t) + ' in '+str(self._max_step_iter)+' trials.')

        ######## END OF MAIN SIMULATION LOOP ##########

        # Save results into the results object
        if pandas_result:
            node_data_frame = pd.DataFrame({'time':     self._pyomo_sim_results['node_times'],
                                            'node':     self._pyomo_sim_results['node_name'],
                                            'demand':   self._pyomo_sim_results['node_demand'],
                                            'expected_demand':   self._pyomo_sim_results['node_expected_demand'],
                                            'head':     self._pyomo_sim_results['node_head'],
                                            'pressure': self._pyomo_sim_results['node_pressure'],
                                            'type':     self._pyomo_sim_results['node_type']})

            node_pivot_table = pd.pivot_table(node_data_frame,
                                              values=['demand', 'expected_demand', 'head', 'pressure', 'type'],
                                              index=['node', 'time'],
                                              aggfunc= lambda x: x)
            results.node = node_pivot_table

            link_data_frame = pd.DataFrame({'time':     self._pyomo_sim_results['link_times'],
                                            'link':     self._pyomo_sim_results['link_name'],
                                            'flowrate': self._pyomo_sim_results['link_flowrate'],
                                            'velocity': self._pyomo_sim_results['link_velocity'],
                                            'type':     self._pyomo_sim_results['link_type']})

            link_pivot_table = pd.pivot_table(link_data_frame,
                                                  values=['flowrate', 'velocity', 'type'],
                                                  index=['link', 'time'],
                                                  aggfunc= lambda x: x)
            results.link = link_pivot_table
        else:
            node_dict = dict()
            node_types = set(self._pyomo_sim_results['node_type'])
            map_properties = dict()
            map_properties['node_demand'] = 'demand'
            map_properties['node_head'] = 'head'
            map_properties['node_pressure'] = 'pressure'
            map_properties['node_expected_demand'] = 'expected_demand'
            N = len(self._pyomo_sim_results['node_name'])
            n_nodes = len(self._wn._nodes.keys())
            hydraulic_time_step = float(copy.deepcopy(self._hydraulic_step_sec))
            T = N/n_nodes
            for node_type in node_types:
                node_dict[node_type] = dict()
                for prop, prop_name in map_properties.iteritems():
                    node_dict[node_type][prop_name] = dict()
                    for i in xrange(n_nodes):
                        node_name = self._pyomo_sim_results['node_name'][i]
                        n_type = self._get_node_type(node_name)
                        if n_type == node_type:
                            node_dict[node_type][prop_name][node_name] = dict()
                            for ts in xrange(T):
                                time_sec = hydraulic_time_step*ts
                                node_dict[node_type][prop_name][node_name][time_sec] = self._pyomo_sim_results[prop][i+n_nodes*ts]

            results.node = node_dict

            link_dict = dict()
            link_types = set(self._pyomo_sim_results['link_type'])
            map_properties = dict()
            map_properties['link_flowrate'] = 'flowrate'
            map_properties['link_velocity'] = 'velocity'
            N = len(self._pyomo_sim_results['link_name'])
            n_links = len(self._wn._links.keys())
            T = N/n_links
            for link_type in link_types:
                link_dict[link_type] = dict()
                for prop, prop_name in map_properties.iteritems():
                    link_dict[link_type][prop_name] = dict()
                    for i in xrange(n_links):
                        link_name = self._pyomo_sim_results['link_name'][i]
                        l_type = self._get_link_type(link_name)
                        if l_type == link_type:
                            link_dict[link_type][prop_name][link_name] = dict()
                            for ts in xrange(T):
                                time_sec = hydraulic_time_step*ts
                                link_dict[link_type][prop_name][link_name][time_sec] = self._pyomo_sim_results[prop][i+n_links*ts]

            results.link = link_dict

        return results

    def _fix_instance_variables(self, first_timestep, instance, links_closed):
        # Fix the head in a reservoir
        for n in instance.reservoirs:
            reservoir_head = self._wn.get_node(n).base_head
            instance.head[n].value = reservoir_head
            instance.head[n].fixed = True
        # Fix the initial head in a Tank
        if first_timestep:
            for n in instance.tanks:
                tank = self._wn.get_node(n)
                tank_initial_head = tank.elevation + tank.init_level
                instance.head[n].value = tank_initial_head
                instance.head[n].fixed = True
        # Set flow to 0 if link is closed
        for l in instance.links:
            if l in links_closed:
                instance.flow[l].fixed = True
                # instance.flow[l].value = self._Qtol/10.0
                instance.flow[l].value = 0.0
            else:
                instance.flow[l].fixed = False

    def _add_valve_constraints(self, model):
        for l in model.valves:
            valve = self._wn.get_link(l)
            start_node = valve.start_node()
            end_node = valve.end_node()
            pressure_setting = valve.setting
            status = self._valve_status[l]
            if status == 'CLOSED':
                # model.flow[l].value = self._Qtol/10.0
                model.flow[l].value = 0.0
                model.flow[l].fixed = True
            elif status == 'OPEN':
                diameter = valve.diameter
                # Darcy-Weisbach model for valves
                valve_resistance_coefficient = 0.02 * self._Dw_k * (diameter * 2) / (diameter ** 5)
                setattr(model, 'valve_headloss_' + str(l), Constraint(
                    expr=valve_resistance_coefficient * model.flow[l] ** 2 == model.head[start_node] - model.head[
                        end_node]))
                self._constraint_names.add('valve_headloss_'+str(l))
            elif status == 'ACTIVE':
                end_node_obj = self._wn.get_node(end_node)
                model.head[end_node].value = pressure_setting + end_node_obj.elevation
                model.head[end_node].fixed = True
            else:
                raise RuntimeError("Valve Status not recognized.")

    def _read_pyomo_results(self, instance, pyomo_results, pandas_result = True):
        """
        Reads pyomo results from a pyomo instance and loads them into
        a network results object.

        Parameters
        ----------
        instance : Pyomo model instance
            Pyomo instance after instance.load() has been called.
        pyomo_results : Pyomo results object
            Pyomo results object

        Returns
        -------
        A NetworkResults object containing simulation results.
        """
        # Create results object
        results = NetResults()

        # Load general simulation options into the results object
        self._load_general_results(results)

        # Load pyomo solver statistics into the results object
        results.solver_statistics['name'] = pyomo_results.solver.name
        results.solver_statistics['status'] = pyomo_results.solver.status
        results.solver_statistics['statistics'] = pyomo_results.solver.statistics.items()

        # Create Delta time series
        results.time = pd.timedelta_range(start='0 minutes',
                                          end=str(self._sim_duration_sec) + ' seconds',
                                          freq=str(self._hydraulic_step_sec/60) + 'min')
        # Load link data
        link_name = []
        flowrate = []
        velocity = []
        link_times = []
        link_type = []
        for t in instance.time:
            for l in instance.links:
                link = self._wn.get_link(l)
                link_name.append(l)
                link_type.append(self._get_link_type(l))
                link_times.append(results.time[t])
                flow_l_t = instance.flow[l,t].value
                flowrate.append(flow_l_t)
                if isinstance(link, Pipe):
                    velocity_l_t = 4.0*abs(flow_l_t)/(math.pi*link.diameter**2)
                else:
                    velocity_l_t = 0.0
                velocity.append(velocity_l_t)

        # Load node data
        node_name = []
        head = []
        pressure = []
        demand = []
        expected_demand = []
        times = []
        node_type = []
        for t in instance.time:
            for n in instance.nodes:
                node = self._wn.get_node(n)
                node_name.append(n)
                node_type.append(self._get_node_type(n))
                times.append(results.time[t])
                head_n_t = instance.head[n, t].value
                if isinstance(node, Reservoir):
                    pressure_n_t = 0.0
                else:
                    pressure_n_t = head_n_t - node.elevation
                head.append(head_n_t)
                pressure.append(pressure_n_t)
                if isinstance(node, Junction):
                    demand.append(instance.demand_actual[n,t].value)
                    expected_demand.append(instance.demand_required[n,t])
                elif isinstance(node, Reservoir):
                    demand.append(instance.reservoir_demand[n,t].value)
                    expected_demand.append(instance.reservoir_demand[n,t].value)
                elif isinstance(node, Tank):
                    demand.append(instance.tank_net_inflow[n,t].value)
                    expected_demand.append(instance.tank_net_inflow[n,t].value)
                else:
                    demand.append(0.0)
                    expected_demand.append(0.0)
        
        if pandas_result:

            link_data_frame = pd.DataFrame({'time': link_times,
                                    'link': link_name,
                                    'flowrate': flowrate,
                                    'velocity': velocity,
                                    'type': link_type})

            link_pivot_table = pd.pivot_table(link_data_frame,
                                                  values=['flowrate', 'velocity', 'type'],
                                                  index=['link', 'time'],
                                                  aggfunc= lambda x: x)
            results.link = link_pivot_table

            node_data_frame = pd.DataFrame({'time': times,
                                            'node': node_name,
                                            'demand': demand,
                                            'expected_demand': expected_demand,
                                            'head': head,
                                            'pressure': pressure,
                                            'type': node_type})

            node_pivot_table = pd.pivot_table(node_data_frame,
                                              values=['demand', 'expected_demand', 'head', 'pressure', 'type'],
                                              index=['node', 'time'],
                                              aggfunc= lambda x: x)
            results.node = node_pivot_table
        else:
            pyomo_sim_results = {}
            pyomo_sim_results['node_name'] = node_name
            pyomo_sim_results['node_type'] = node_type
            pyomo_sim_results['node_head'] = head
            pyomo_sim_results['node_demand'] = demand
            pyomo_sim_results['node_expected_demand'] = expected_demand
            pyomo_sim_results['node_pressure'] = pressure
            pyomo_sim_results['link_name'] = link_name
            pyomo_sim_results['link_type'] = link_type
            pyomo_sim_results['link_velocity'] = velocity
            pyomo_sim_results['link_flowrate'] = flowrate

            hydraulic_time_step = float(copy.deepcopy(self._hydraulic_step_sec))
            node_dict = dict()
            node_types = set(pyomo_sim_results['node_type'])
            map_properties = dict()
            map_properties['node_demand'] = 'demand'
            map_properties['node_head'] = 'head'
            map_properties['node_pressure'] = 'pressure'
            map_properties['node_expected_demand'] = 'expected_demand'
            N = len(pyomo_sim_results['node_name'])
            n_nodes = len(self._wn._nodes.keys())
            T = N/n_nodes
            for node_type in node_types:
                node_dict[node_type] = dict()
                for prop, prop_name in map_properties.iteritems():
                    node_dict[node_type][prop_name] = dict()
                    for i in xrange(n_nodes):
                        node_name = pyomo_sim_results['node_name'][i]
                        n_type = self._get_node_type(node_name)
                        if n_type == node_type:
                            node_dict[node_type][prop_name][node_name] = dict()
                            for ts in xrange(T):
                                time_sec = hydraulic_time_step*ts
                                #print i+n_nodes*ts
                                node_dict[node_type][prop_name][node_name][time_sec] = pyomo_sim_results[prop][i+n_nodes*ts]

            results.node = node_dict

            link_dict = dict()
            link_types = set(pyomo_sim_results['link_type'])
            map_properties = dict()
            map_properties['link_flowrate'] = 'flowrate'
            map_properties['link_velocity'] = 'velocity'
            N = len(pyomo_sim_results['link_name'])
            n_links = len(self._wn._links.keys())
            T = N/n_links
            for link_type in link_types:
                link_dict[link_type] = dict()
                for prop, prop_name in map_properties.iteritems():
                    link_dict[link_type][prop_name] = dict()
                    for i in xrange(n_links):
                        link_name = pyomo_sim_results['link_name'][i]
                        l_type = self._get_link_type(link_name)
                        if l_type == link_type:
                            link_dict[link_type][prop_name][link_name] = dict()
                            for ts in xrange(T):
                                time_sec = hydraulic_time_step*ts
                                link_dict[link_type][prop_name][link_name][time_sec] = pyomo_sim_results[prop][i+n_links*ts]

            results.link = link_dict


        return results


    def _append_pyomo_results(self, instance, time):
        """
        Reads pyomo results from a pyomo instance and loads them into
        the pyomo_sim_results dictionary.

        Parameters
        ----------
        instance : Pyomo model instance
            Pyomo instance after instance.load() has been called.
        time : time string
            Current sim time in 'Day HH:MM:SS' format
        """

        # Load link data
        for l in instance.links:
            link = self._wn.get_link(l)
            link_name = l
            link_type = self._get_link_type(l)
            flowrate = instance.flow[l].value
            if isinstance(link, Pipe):
                velocity_l = 4.0*abs(flowrate)/(math.pi*link.diameter**2)
            else:
                velocity_l = 0.0
            self._pyomo_sim_results['link_name'].append(link_name)
            self._pyomo_sim_results['link_type'].append(link_type)
            self._pyomo_sim_results['link_times'].append(time)
            self._pyomo_sim_results['link_velocity'].append(velocity_l)
            self._pyomo_sim_results['link_flowrate'].append(flowrate)

        # Load node data
        for n in instance.nodes:
            node = self._wn.get_node(n)
            node_name = n
            node_type = self._get_node_type(n)
            head_n = instance.head[n].value
            if isinstance(node, Reservoir):
                pressure_n = 0.0
            else:
                pressure_n = (head_n - node.elevation)
            if isinstance(node, Junction):
                demand = instance.demand_actual[n].value
                expected_demand = instance.demand_required[n]
                #if n=='101' or n=='10':
                #    print n,'  ',head_n, '  ', node.elevation
            elif isinstance(node, Reservoir):
                demand = instance.reservoir_demand[n].value
                expected_demand = instance.reservoir_demand[n].value
            elif isinstance(node, Tank):
                demand = instance.tank_net_inflow[n].value
                expected_demand = instance.tank_net_inflow[n].value
            elif isinstance(node, Leak):
                demand = instance.leak_demand[n].value
                expected_demand = instance.leak_demand[n].value
            else:
                demand = 0.0
                expected_demand = 0.0

            #if head_n < -1e4:
            #    pressure_n = 0.0
            #    head_n = node.elevation
            self._pyomo_sim_results['node_name'].append(node_name)
            self._pyomo_sim_results['node_type'].append(node_type)
            self._pyomo_sim_results['node_times'].append(time)
            self._pyomo_sim_results['node_head'].append(head_n)
            self._pyomo_sim_results['node_demand'].append(demand)
            self._pyomo_sim_results['node_expected_demand'].append(expected_demand)
            self._pyomo_sim_results['node_pressure'].append(pressure_n)

    def _apply_controls(self, instance, first_timestep, links_closed_by_controls, t):

        # Get time controls
        for link_name, status in self._link_status.iteritems():
            if not status[t] and (status[t-1] or t==0):
                links_closed_by_controls.add(link_name)
            elif status[t] and not status[t-1]:
                links_closed_by_controls.remove(link_name)

        if not first_timestep:
            for link_name_k, value in self._wn.conditional_controls.iteritems():
                open_above = value['open_above']
	        open_below = value['open_below']
	        closed_above = value['closed_above']
	        closed_below = value['closed_below']
	
	        # If link is closed and the node level/pressure goes below threshold, then open the link
	        for i in open_below:
	            node_name_i = i[0]
	            value_i = i[1]
	            node_i = self._wn.get_node(node_name_i)
	            current_node_value = instance.head[node_name_i].value - node_i.elevation
	            if current_node_value <= value_i:
                        links_closed_by_controls.discard(link_name_k)
	
	        # If link is open and the node level/pressure goes above threshold, then close the link
	        for i in closed_above:
	            node_name_i = i[0]
	            value_i = i[1]
	            node_i = self._wn.get_node(node_name_i)
	            current_node_value = instance.head[node_name_i].value - node_i.elevation
	            if current_node_value >= value_i:
	                links_closed_by_controls.add(link_name_k)
	
	        # If link is closed and node level/pressure goes above threshold, then open the link
	        for i in open_above:
	            node_name_i = i[0]
	            value_i = i[1]
	            node_i = self._wn.get_node(node_name_i)
	            current_node_value = instance.head[node_name_i].value - node_i.elevation
	            if current_node_value >= value_i:
                        links_closed_by_controls.discard(link_name_k)
	
	        # If link is open and the node level/pressure goes below threshold, then close the link
	        for i in closed_below:
	            node_name_i = i[0]
	            value_i = i[1]
	            node_i = self._wn.get_node(node_name_i)
	            current_node_value = instance.head[node_name_i].value - node_i.elevation
	            if current_node_value <= value_i:
	                links_closed_by_controls.add(link_name_k)

    def _override_tank_controls(self, links_closed_by_tank_controls, pumps_closed_by_outage):
        #links_closed_by_tank_controls.clear()
        for pump_name, pump in self._wn.links(Pump):
            if pump_name in pumps_closed_by_outage and pump_name in self._wn.conditional_controls.keys():
                #print pump_name , "opened, tanks filled by this pump are: ",  self._wn.conditional_controls[pump_name]['open_below']
                tank_filled_by_pump = self._wn.conditional_controls[pump_name]['open_below'][0][0]
                #print "\t", "Opening link next to tank: ", tank_filled_by_pump
                link_next_to_tank = self._tank_controls[tank_filled_by_pump]['link_name']
                if link_next_to_tank in links_closed_by_tank_controls:
                    #print "\t\t", "Link opened: ", link_next_to_tank
                    links_closed_by_tank_controls.remove(link_next_to_tank)

    def _apply_pump_outage(self, pumps_closed_by_outage, t):

        time_t = self._hydraulic_step_sec*t

        for pump_name, time_tuple in self._pump_outage.iteritems():
            if time_t >= time_tuple[0] and time_t <= time_tuple[1]:
                pumps_closed_by_outage.add(pump_name)
            else:
                pumps_closed_by_outage.discard(pump_name)

    def _update_tank_controls_for_leaks(self):
        # Update tank controls
        for tank_name, tank_control_dict in self._tank_controls.iteritems():
            for i in range(len(tank_control_dict['link_names'])):
                link_next_to_tank = tank_control_dict['link_names'][i]
                if link_next_to_tank in self._pipes_with_leaks.keys():
                    self._tank_controls[tank_name]['node_names'][i] = self._pipes_with_leaks[link_next_to_tank]
                    tmp_link_next_to_tank = link_next_to_tank+'__A'
                    tmp_link = self._wn.get_link(tmp_link_next_to_tank)
                    tmp_start_node = tmp_link.start_node()
                    if tmp_start_node != tank_name:
                        tmp_link_next_to_tank = link_next_to_tank+'__B'
                        tmp_link = self._wn.get_link(tmp_link_next_to_tank)
                        tmp_end_node = tmp_link.end_node()
                        if tmp_end_node != tank_name:
                            raise RuntimeError('Could not find link next to tank after adding leak.')
                        else:
                            self._tank_controls[tank_name]['link_names'][i] = tmp_link_next_to_tank
                    else:
                        self._tank_controls[tank_name]['link_names'][i] = tmp_link_next_to_tank

    def _update_links_next_to_reservoirs_for_leaks(self):
        # Update links next to reservoirs
        for link_name, reserv_name in self._reservoir_links.iteritems():
            if link_name in self._pipes_with_leaks.keys():
                tmp_reserv_link_name = link_name+'__A'
                tmp_reserv_link = self._wn.get_link(tmp_reserv_link_name)
                tmp_start_node = tmp_reserv_link.start_node()
                if tmp_start_node != reserv_name:
                    tmp_reserv_link_name = link_name+'__B'
                    tmp_reserv_link = self._wn.get_link(tmp_reserv_link_name)
                    tmp_end_node = tmp_reserv_link.end_node()
                    if tmp_end_node != reserv_name:
                        raise RuntimeError('Could not find link next to reservoir after adding leak.')
                    else:
                        self._reservoir_links[tmp_reserv_link_name] = reserv_name
                        self._reservoir_links.pop(link_name)
                else:
                    self._reservoir_links[tmp_reserv_link_name] = reserv_name
                    self._reservoir_links.pop(link_name)

    def _update_time_controls_for_leaks(self):
        # Update time controls
        for control_link_name, control_dict in self._wn.time_controls.iteritems():
            if control_link_name in self._pipes_with_leaks.keys():
                leak_name = self._pipes_with_leaks[control_link_name]
                if self._leak_info[leak_name]['shutoff_valve_loc'] == 'START_NODE':
                    self._wn.time_controls[control_link_name+'__A'] = control_dict
                    self._wn.time_controls.pop(control_link_name)
                elif self._leak_info[leak_name]['shutoff_valve_loc'] == 'END_NODE':
                    self._wn.time_controls[control_link_name+'__B'] = control_dict
                    self._wn.time_controls.pop(control_link_name)
                elif self._leak_info[leak_name]['shutoff_valve_loc'] == 'ISOLATE':
                    self._wn.time_controls[control_link_name+'__A'] = control_dict
                    self._wn.time_controls[control_link_name+'__B'] = control_dict
                    self._wn.time_controls.pop(control_link_name)
                else:
                    raise ValueError('Shutoff valve location for leak is not recognized.')

    def _update_conditional_controls_for_leaks(self):
        # Update conditional controls
        for control_link_name, control_dict in self._wn.conditional_controls.iteritems():
            if control_link_name in self._pipes_with_leaks.keys():
                leak_name = self._pipes_with_leaks[control_link_name]
                if self._leak_info[leak_name]['shutoff_valve_loc'] == 'START_NODE':
                    self._wn.conditional_controls[control_link_name+'__A'] = control_dict
                    self._wn.conditional_controls.pop(control_link_name)
                elif self._leak_info[leak_name]['shutoff_valve_loc'] == 'END_NODE':
                    self._wn.conditional_controls[control_link_name+'__B'] = control_dict
                    self._wn.conditional_controls.pop(control_link_name)
                elif self._leak_info[leak_name]['shutoff_valve_loc'] == 'ISOLATE':
                    self._wn.conditional_controls[control_link_name+'__A'] = control_dict
                    self._wn.conditional_controls[control_link_name+'__B'] = control_dict
                    self._wn.conditional_controls.pop(control_link_name)
                else:
                    raise ValueError('Shutoff valve location for leak is not recognized.')
                

    def _add_leak_to_wn_object(self, leak_name):
        # Remove original pipe
        current_leak_info = self._leak_info[leak_name]
        orig_pipe = current_leak_info['original_pipe']
        self._wn.remove_pipe(orig_pipe._link_name)

        # Get start and end node info
        start_node = self._wn.get_node(orig_pipe.start_node())
        end_node = self._wn.get_node(orig_pipe.end_node())
        if isinstance(start_node, Reservoir):
            leak_elevation = end_node.elevation
        elif isinstance(end_node, Reservoir):
            leak_elevation = start_node.elevation
        else:
            leak_elevation = (start_node.elevation + end_node.elevation)/2.0

        # Add a leak node
        leak = Leak(leak_name, orig_pipe._link_name, current_leak_info['leak_area'], current_leak_info['leak_discharge_coeff'], leak_elevation)
        self._wn._nodes[leak_name] = leak
        self._wn._graph.add_node(leak_name)
        self._wn.set_node_type(leak_name, 'leak')
        leak_coordinates = ((self._wn._graph.node[orig_pipe.start_node()]['pos'][0] + self._wn._graph.node[orig_pipe.end_node()]['pos'][0])/2.0,(self._wn._graph.node[orig_pipe.start_node()]['pos'][1] + self._wn._graph.node[orig_pipe.end_node()]['pos'][1])/2.0)
        self._wn.set_node_coordinates(leak_name, leak_coordinates)

        # Add new pipes
        self._wn.add_pipe(orig_pipe._link_name+'__A', orig_pipe.start_node(), leak_name, orig_pipe.length/2.0, orig_pipe.diameter, orig_pipe.roughness, orig_pipe.minor_loss, orig_pipe._base_status)
        self._wn.add_pipe(orig_pipe._link_name+'__B', leak_name, orig_pipe.end_node(), orig_pipe.length/2.0, orig_pipe.diameter, orig_pipe.roughness, orig_pipe.minor_loss, orig_pipe._base_status)

    def _remove_leak_from_wn_object(self, leak_name):
        # Remove pipes on either side of leak
        current_leak_info = self._leak_info[leak_name]
        orig_pipe = current_leak_info['original_pipe']
        self._wn.remove_pipe(orig_pipe._link_name+'__A')
        self._wn.remove_pipe(orig_pipe._link_name+'__B')

        # Remove leak node
        self._wn._graph.remove_node(leak_name)
        self._wn._nodes.pop(leak_name)
        
        # Replace original pipe
        self._wn.add_pipe(orig_pipe._link_name, orig_pipe.start_node(), orig_pipe.end_node(), orig_pipe.length, orig_pipe.diameter, orig_pipe.roughness, orig_pipe.minor_loss, orig_pipe._base_status)

    def _close_all_links_for_tanks_below_min_head(self, instance, links_closed_by_tank_controls):
        for tank_name, control_info in self._tank_controls.iteritems():
            head_in_tank = instance.head[tank_name].value
            next_head_in_tank = self.predict_next_tank_head(tank_name, instance)
            min_tank_head = control_info['min_head']
            if next_head_in_tank <= min_tank_head and head_in_tank >= min_tank_head:
                for link_name in control_info['link_names']:
                    link = self._wn.get_link(link_name)
                    if isinstance(link, Valve):
                        raise NotImplementedError('Placing valves directly next to tanks is not yet supported.'+
                                                  'Try placing a dummy pipe and junction between the tank and valve.')
                    if isinstance(link, Pump) or link.get_base_status() == 'CV':
                        if link.end_node() == tank_name:
                            continue
                        else:
                            links_closed_by_tank_controls.add(link_name)
                    else:
                        links_closed_by_tank_controls.add(link_name)
            elif next_head_in_tank >= min_tank_head and head_in_tank <= min_tank_head:
                for link_name in control_info['link_names']:
                    links_closed_by_tank_controls.discard(link_name)
                
    def _check_tank_controls(self, instance, links_closed_by_tank_controls):
        for tank_name, control_info in self._tank_controls.iteritems():
            head_in_tank = instance.head[tank_name].value
            min_tank_head = control_info['min_head']
            if head_in_tank <= min_tank_head:
                link_names = control_info['link_names']
                node_names = control_info['node_names']
                for i in range(len(link_names)):
                    link_name = link_names[i]
                    node_name = node_names[i]
                    if link_name not in links_closed_by_tank_controls: # the link is currently open
                        if instance.head[node_name].value + self._Htol <= instance.head[tank_name].value:
                            links_closed_by_tank_controls.add(link_name)
                    else: # the link is currently closed
                        if instance.head[node_name].value >= instance.head[tank_name].value + self._Htol:
                            links_closed_by_tank_controls.discard(link_name)

    def predict_next_tank_head(self,tank_name, instance):
        tank_net_inflow = 0.0
        tank = self._wn.get_node(tank_name)
        for l in self._wn.get_links_for_node(tank_name):
            link = self._wn.get_link(l)
            if link.start_node() == tank_name:
                tank_net_inflow -= instance.flow[l].value
            elif link.end_node() == tank_name:
                tank_net_inflow += instance.flow[l].value
            else:
                raise RuntimeError('Node link is neither start nor end node.')
        new_tank_head = instance.head[tank_name].value + tank_net_inflow*self._hydraulic_step_sec*4.0/(math.pi*tank.diameter**2)
        return new_tank_head

    def _set_valve_status(self, instance):
        """
        Change status of the valves based on the results obtained from pyomo
        simulation.

        Parameters
        ----------
        instance : pyomo model instance

        Returns
        -------
        valve_status_change : bool
            True if there was a change in valve status, False otherwise.

        """
        valve_status_changed = False
        # See EPANET2 Manual pg 191 for the description of the logic used below
        for valve_name in instance.valves:
            status = self._valve_status[valve_name]
            valve = self._wn.get_link(valve_name)
            pressure_setting = valve.setting
            start_node = valve.start_node()
            start_node_elevation = self._wn.get_node(start_node).elevation
            end_node = valve.end_node()

            head_sp = pressure_setting + start_node_elevation
            if status == 'ACTIVE':
                if instance.flow[valve_name].value < -self._Qtol:
                    #print "----- Valve ", valve_name, " closed:  ", instance.flow[valve_name].value, " < ", -self._Qtol
                    self._valve_status[valve_name] = 'CLOSED'
                    valve_status_changed = True
                elif instance.head[start_node].value < head_sp - self._Htol:
                    #print "----- Valve ", valve_name, " opened:  ", instance.head[start_node].value, " < ", head_sp - self._Htol
                    self._valve_status[valve_name] = 'OPEN'
                    valve_status_changed = True
            elif status == 'OPEN':
                if instance.flow[valve_name].value < -self._Qtol:
                    #print "----- Valve ", valve_name, " closed:  ", instance.flow[valve_name].value, " < ", -self._Qtol
                    self._valve_status[valve_name] = 'CLOSED'
                    valve_status_changed = True
                elif instance.head[start_node].value > head_sp + self._Htol:
                    #print "----- Valve ", valve_name, " active:  ", instance.head[start_node].value, " > ", head_sp + self._Htol
                    self._valve_status[valve_name] = 'ACTIVE'
                    valve_status_changed = True
            elif status == 'CLOSED':
                if instance.head[start_node].value > instance.head[end_node].value + self._Htol \
                    and instance.head[start_node].value < head_sp - self._Htol:
                    #print "----- Valve ", valve_name, " opened: from closed"
                    self._valve_status[valve_name] = 'OPEN'
                    valve_status_changed = True
                elif instance.head[start_node].value > instance.head[end_node].value + self._Htol \
                    and instance.head[end_node].value < head_sp - self._Htol:
                    #print "----- Valve ", valve_name, " active from closed"
                    self._valve_status[valve_name] = 'ACTIVE'
                    valve_status_changed = True
        return valve_status_changed

    def _set_check_valves_closed(self, instance, closed_check_valves):
        # See EPANET2 Manual pg 191 for the description of the logic used below
        for pipe_name in self._wn._check_valves:
            pipe = self._wn.get_link(pipe_name)
            start_node = pipe.start_node()
            end_node = pipe.end_node()
            headloss = instance.head[start_node].value - instance.head[end_node].value
            if abs(headloss) > self._Htol:
                if headloss < -self._Htol:
                    closed_check_valves.add(pipe_name)
                elif instance.flow[pipe_name].value < -self._Qtol:
                    closed_check_valves.add(pipe_name)
                else:
                    closed_check_valves.discard(pipe_name)
            elif instance.flow[pipe_name].value < -self._Qtol:
                closed_check_valves.add(pipe_name)

    def _close_low_suction_pressure_pumps(self, instance, pumps_closed_by_low_suction_pressure, pumps_closed_by_outage):
        for pump_name in instance.pumps:
            pump = self._wn.get_link(pump_name)
            start_node_name = pump.start_node()
            start_node = self._wn.get_node(start_node_name)
            if isinstance(start_node, Reservoir):
                continue
            if (instance.head[start_node_name].value - start_node.elevation) <= self._Htol:
                if pump_name not in pumps_closed_by_outage:
                    pumps_closed_by_low_suction_pressure.add(pump_name)
            elif (instance.head[start_node_name].value - start_node.elevation) >= 1.0:
                pumps_closed_by_low_suction_pressure.discard(pump_name)
        for pump_name in pumps_closed_by_outage:
            pumps_closed_by_low_suction_pressure.discard(pump_name)

    def _load_general_results(self, results):
        """
        Load general simulation options into the results object.

        Parameters
        ----------
        results : NetworkResults object
        """
        # Load general results
        results.network_name = self._wn.name

        # Load simulator options
        results.simulator_options['type'] = 'PYOMO'
        results.simulator_options['start_time'] = self._sim_start_sec
        results.simulator_options['duration'] = self._sim_duration_sec
        results.simulator_options['pattern_start_time'] = self._pattern_start_sec
        results.simulator_options['hydraulic_time_step'] = self._hydraulic_step_sec
        results.simulator_options['pattern_time_step'] = self._pattern_step_sec

    def _check_constraint_violation(self, instance):
        constraint_names = set([])
        for (constraint_name, idx, con) in instance.active_component_data(Constraint, descend_into=True, sort=True):
            constraint_names.add(constraint_name)
        for constraint_name in constraint_names:
            con = getattr(instance, constraint_name)
            for constraint_key in con.keys():
                con_value = value(con[constraint_key].body)
                con_lower = value(con[constraint_key].lower)
                con_upper = value(con[constraint_key].upper)
                if (con_lower - con_value) >= 1.0e-5 or (con_value - con_upper) >= 1.0e-5:
                    print constraint_name,'[',constraint_key,']',' is not satisfied:'
                    print 'lower: ',con_lower, '\t body: ',con_value,'\t upper: ',con_upper 
<<<<<<< HEAD
                    con.pprint()

    def _close_links_for_drain_to_reservoir(self, instance, links_closed_by_drain_to_reservoir):
        for link_name, reservoir_name in self._reservoir_links.iteritems():
            link = self._wn.get_link(link_name)
            start_node_name = link.start_node()
            end_node_name = link.end_node()

            if start_node_name == reservoir_name:
                if instance.flow[link_name].value <= -self._Qtol:
                    links_closed_by_drain_to_reservoir.add(link_name)
                elif instance.head[reservoir_name].value >= instance.head[end_node_name].value:
                    links_closed_by_drain_to_reservoir.discard(link_name)
            elif end_node_name == reservoir_name:
                if instance.flow[link_name].value >= self._Qtol:
                    links_closed_by_drain_to_reservoir.add(link_name)
                elif instance.head[reservoir_name].value >= instance.head[start_node_name].value:
                    links_closed_by_drain_to_reservoir.discard(link_name)

    def _fully_open_links_with_inactive_leaks(self, links_closed_last_step, links_closed):
        # If a link with a leak got opened while the leak is inactive, we need to make sure both segments get opened.
        for link_name in links_closed_last_step:
            if link_name not in links_closed: # Link was closed last step and is open this step
                link = self._wn.get_link(link_name)
                start_node_name = link.start_node()
                end_node_name = link.end_node()
                if start_node_name in self._inactive_leaks:
                    leak_links = self._wn.get_links_for_node(start_node_name)
                    if len(leak_links) != 2:
                        raise RuntimeError('There is a bug.')
                    leak_links.remove(link_name)
                    other_segment = leak_links[0]
                    links_closed.discard(other_segment)
                elif end_node_name in self._inactive_leaks:
                    leak_links = self._wn.get_links_for_node(end_node_name)
                    if len(leak_links) != 2:
                        raise RuntimeError('There is a bug.')
                    leak_links.remove(link_name)
                    other_segment = leak_links[0]
                    links_closed.discard(other_segment)

    def _check_for_isolated_junctions(self, instance, links_closed):
        # Check for isolated junctions. If all links connected to a junction are closed,
        # then the head is fixed to the elevation, the demand if fixed to 0,
        # the mass balance for that junction is deactivated, and
        # the PDD constraint for that junction is deactivated

        for junction_name in instance.junctions:
            junction = self._wn.get_node(junction_name)
            connected_links = self._wn.get_links_for_node(junction_name)
            isolated = True
            for link_name in connected_links:
                if link_name not in links_closed:
                    isolated = False
            if isolated:
                instance.head[junction_name] = junction.elevation
                instance.head[junction_name].fixed = True
                instance.demand_actual[junction_name] = 0.0
                instance.demand_actual[junction_name].fixed = True
                instance.node_mass_balance[junction_name].deactivate()
                instance.pressure_driven_demand[junction_name].deactivate()
=======
                    print 'lower: ',con[constraint_key].lower, '\t body: ',con[constraint_key].body,'\t upper: ',con[constraint_key].upper 
>>>>>>> 7d9b7ab2
<|MERGE_RESOLUTION|>--- conflicted
+++ resolved
@@ -1673,8 +1673,7 @@
                 if (con_lower - con_value) >= 1.0e-5 or (con_value - con_upper) >= 1.0e-5:
                     print constraint_name,'[',constraint_key,']',' is not satisfied:'
                     print 'lower: ',con_lower, '\t body: ',con_value,'\t upper: ',con_upper 
-<<<<<<< HEAD
-                    con.pprint()
+                    print 'lower: ',con[constraint_key].lower, '\t body: ',con[constraint_key].body,'\t upper: ',con[constraint_key].upper 
 
     def _close_links_for_drain_to_reservoir(self, instance, links_closed_by_drain_to_reservoir):
         for link_name, reservoir_name in self._reservoir_links.iteritems():
@@ -1735,6 +1734,3 @@
                 instance.demand_actual[junction_name].fixed = True
                 instance.node_mass_balance[junction_name].deactivate()
                 instance.pressure_driven_demand[junction_name].deactivate()
-=======
-                    print 'lower: ',con[constraint_key].lower, '\t body: ',con[constraint_key].body,'\t upper: ',con[constraint_key].upper 
->>>>>>> 7d9b7ab2
