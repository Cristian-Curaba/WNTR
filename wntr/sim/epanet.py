--- conflicted
+++ resolved
@@ -50,15 +50,9 @@
             INP and RPT file prefix, default = 'tmp'
         """
         # Write a new inp file from the water network model
-<<<<<<< HEAD
-        #self._wn.write_inpfile(file_prefix + '.inp')
-        #self._wn.name = file_prefix + '.inp'
-
-=======
         self._wn.name = file_prefix + '.inp'
         self._wn.write_inpfile(file_prefix + '.inp')
         
->>>>>>> 01915467
         start_run_sim_time = time.time()
         logger.debug('Starting run')
         # Create enData
