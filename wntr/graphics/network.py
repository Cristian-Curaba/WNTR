"""
The wntr.graphics.network module includes methods plot the
water network model.
"""
import logging
import networkx as nx
import pandas as pd
import matplotlib.pyplot as plt
from matplotlib import animation

try:
    import plotly
except:
    plotly = None
try:
    import folium
except:
    folium = None
    
from wntr.graphics.color import custom_colormap

logger = logging.getLogger(__name__)

def _format_node_attribute(node_attribute, wn):
    
    if isinstance(node_attribute, str):
        node_attribute = wn.query_node_attribute(node_attribute)
    if isinstance(node_attribute, list):
        node_attribute = dict(zip(node_attribute,[1]*len(node_attribute)))
    if isinstance(node_attribute, pd.Series):
        node_attribute = dict(node_attribute)
    
    return node_attribute

def _format_link_attribute(link_attribute, wn):
    
    if isinstance(link_attribute, str):
        link_attribute = wn.query_link_attribute(link_attribute)
    if isinstance(link_attribute, list):
        link_attribute = dict(zip(link_attribute,[1]*len(link_attribute)))
    if isinstance(link_attribute, pd.Series):
        link_attribute = dict(link_attribute)
            
    return link_attribute
        
def plot_network(wn, node_attribute=None, link_attribute=None, title=None,
               node_size=20, node_range=[None,None], node_alpha=1, node_cmap=None, node_labels=False,
               link_width=1, link_range=[None,None], link_alpha=1, link_cmap=None, link_labels=False,
               valve_layer=None, valve_criticality=None, add_colorbar=True, node_colorbar_label='Node', link_colorbar_label='Link', 
               directed=False, ax=None, filename=None):
    """
    Plot network graphic
    Parameters
    ----------
    wn: wntr WaterNetworkModel
        A WaterNetworkModel object
<<<<<<< HEAD
    node_attribute : None, str, list, pd.Series, or dict, optional
=======

    node_attribute: None, str, list, pd.Series, or dict, optional

>>>>>>> b90f663b
        - If node_attribute is a string, then a node attribute dictionary is
          created using node_attribute = wn.query_node_attribute(str)
        - If node_attribute is a list, then each node in the list is given a 
          value of 1.
        - If node_attribute is a pd.Series, then it should be in the format
          {nodeid: x} where nodeid is a string and x is a float. 
        - If node_attribute is a dict, then it should be in the format
          {nodeid: x} where nodeid is a string and x is a float
<<<<<<< HEAD
    link_attribute : None, str, list, pd.Series, or dict, optional
=======

    link_attribute: None, str, list, pd.Series, or dict, optional

>>>>>>> b90f663b
        - If link_attribute is a string, then a link attribute dictionary is
          created using edge_attribute = wn.query_link_attribute(str)
        - If link_attribute is a list, then each link in the list is given a 
          value of 1.
        - If link_attribute is a pd.Series, then it should be in the format
          {linkid: x} where linkid is a string and x is a float. 
        - If link_attribute is a dict, then it should be in the format
          {linkid: x} where linkid is a string and x is a float.
<<<<<<< HEAD
    title : str, optional
        Plot title 
    node_size : int, optional
        Node size 
    node_range : list, optional
=======

    title: str, optional
        Plot title 

    node_size: int, optional
        Node size 

    node_range: list, optional
>>>>>>> b90f663b
        Node range ([None,None] indicates autoscale)
        
    node_alpha: int, optional
        Node transparency
        
    node_cmap: matplotlib.pyplot.cm colormap or list of named colors, optional
        Node colormap 
        
    node_labels: bool, optional
        If True, the graph will include each node labelled with its name. 
        
    link_width: int, optional
        Link width
<<<<<<< HEAD
    link_range : list, optional
        Link range ([None,None] indicates autoscale)
    link_alpha : int, optional
=======

    link_range: list, optional
        Link range ([None,None] indicates autoscale)

    link_alpha: int, optional
>>>>>>> b90f663b
        Link transparency
    
    link_cmap: matplotlib.pyplot.cm colormap or list of named colors, optional
        Link colormap
        
    link_labels: bool, optional
        If True, the graph will include each link labelled with its name.
        
    valve_layer: pd.Dataframe, optional
        list of valves with their associated link and node
    
    valve_criticality: dict, optional
        dictionary of valve criticality values
        
    add_colorbar: bool, optional
        Add colorbar
    node_colorbar_label: str, optional
        Node colorbar label
        
    link_colorbar_label: str, optional
        Link colorbar label
        
    directed: bool, optional
        If True, plot the directed graph
    
    ax: matplotlib axes object, optional
        Axes for plotting (None indicates that a new figure with a single 
        axes will be used)
        
    Returns
    -------
    nodes, edges : matplotlib objects for network nodes and edges
    Notes
    -----
    For more network draw options, see nx.draw_networkx
    """

    if ax is None: # create a new figure
        plt.figure(facecolor='w', edgecolor='k')
        ax = plt.gca()
        
    # Graph
    G = wn.get_graph()
    if not directed:
        G = G.to_undirected()

    # Position
    pos = nx.get_node_attributes(G,'pos')
    if len(pos) == 0:
        pos = None

    # Define node properties
    add_node_colorbar = add_colorbar
    if node_attribute is not None:
        
        if isinstance(node_attribute, list):
            if node_cmap is None:
                node_cmap = ['red', 'red']
            add_node_colorbar = False
        
        if node_cmap is None:
            node_cmap = plt.cm.Spectral_r
        elif isinstance(node_cmap, list):
            if len(node_cmap) == 1:
                node_cmap = node_cmap*2
            node_cmap = custom_colormap(len(node_cmap), node_cmap)  
         
        node_attribute = _format_node_attribute(node_attribute, wn)
        nodelist,nodecolor = zip(*node_attribute.items())

    else:
        nodelist = None
        nodecolor = 'k'
    
    add_link_colorbar = add_colorbar
    if link_attribute is not None:
        
        if isinstance(link_attribute, list):
            if link_cmap is None:
                link_cmap = ['red', 'red']
            add_link_colorbar = False

        if link_cmap is None:
            link_cmap = plt.cm.Spectral_r
        elif isinstance(link_cmap, list):
            if len(link_cmap) == 1:
                link_cmap = link_cmap*2
            link_cmap = custom_colormap(len(link_cmap), link_cmap)  
            
        link_attribute = _format_link_attribute(link_attribute, wn)
        
        # Replace link_attribute dictionary defined as
        # {link_name: attr} with {(start_node, end_node, link_name): attr}
        attr = {}
        for link_name, value in link_attribute.items():
            link = wn.get_link(link_name)
            attr[(link.start_node_name, link.end_node_name, link_name)] = value
        link_attribute = attr
        
        linklist,linkcolor = zip(*link_attribute.items())
    else:
        linklist = None
        linkcolor = 'k'
    
    if title is not None:
        ax.set_title(title)
        
    edge_background = nx.draw_networkx_edges(G, pos, edge_color='grey', 
                                             width=0.5, ax=ax)
    
    nodes = nx.draw_networkx_nodes(G, pos, 
            nodelist=nodelist, node_color=nodecolor, node_size=node_size, 
            alpha=node_alpha, cmap=node_cmap, vmin=node_range[0], vmax = node_range[1], 
            linewidths=0, ax=ax)
    edges = nx.draw_networkx_edges(G, pos, edgelist=linklist, 
            edge_color=linkcolor, width=link_width, alpha=link_alpha, edge_cmap=link_cmap, 
            edge_vmin=link_range[0], edge_vmax=link_range[1], ax=ax)
    if node_labels:
        labels = dict(zip(wn.node_name_list, wn.node_name_list))
        nx.draw_networkx_labels(G, pos, labels, font_size=7, ax=ax)
    if link_labels:
        labels = {}
        for link_name in wn.link_name_list:
            link = wn.get_link(link_name)
            labels[(link.start_node_name, link.end_node_name)] = link_name
        nx.draw_networkx_edge_labels(G, pos, labels, font_size=7, ax=ax)
    if add_node_colorbar and node_attribute:
        clb = plt.colorbar(nodes, shrink=0.5, pad=0, ax=ax)
        clb.ax.set_title(node_colorbar_label, fontsize=10)
    if add_link_colorbar and link_attribute:
        clb = plt.colorbar(edges, shrink=0.5, pad=0.05, ax=ax)
        clb.ax.set_title(link_colorbar_label, fontsize=10)
    ax.axis('off')
    
    if valve_layer is not None:
        if valve_criticality is not None:
            print(valve_criticality['Type'])
            # set the color scheme
            if valve_criticality['Type'] == 'valve':
                vc_temp = valve_criticality.copy()
                del vc_temp['Type']
                max_criticality = max(vc_temp.values())
            else:
                max_criticality = 100        
        for valve_name, (pipe_name, node_name) in valve_layer.iterrows():
            pipe = wn.get_link(pipe_name)
            if node_name == pipe.start_node_name:
                start_node = pipe.start_node
                end_node = pipe.end_node
            elif node_name == pipe.end_node_name:
                start_node = pipe.end_node
                end_node = pipe.start_node
            else:
                print("Not valid")
                continue
            x0 = start_node.coordinates[0]
            dx = end_node.coordinates[0] - x0
            y0 = start_node.coordinates[1]
            dy = end_node.coordinates[1] - y0
            valve_coordinates = (x0 + dx * 0.1,
                                     y0 + dy * 0.1)
            if valve_criticality is not None:
                crit_value = valve_criticality[valve_name]/max_criticality
                # set the color scheme
                if crit_value > 0.75:
                    color = 'r'
                if crit_value > 0.5 and crit_value <= 0.75:
                    color = 'y'
                if crit_value <= 0.5:
                    color = 'b'
                ax.scatter(valve_coordinates[0], valve_coordinates[1], s=25, c=color, marker='v')   
            else:
                ax.scatter(valve_coordinates[0], valve_coordinates[1], 15, 'r', 'v')   
     
    if filename:
        plt.savefig(filename)
        
    return nodes, edges

def plot_interactive_network(wn, node_attribute=None, node_attribute_name = 'Value', title=None,
               node_size=8, node_range=[None,None], node_cmap='Jet', node_labels=True,
               link_width=1, add_colorbar=True, reverse_colormap=False,
               figsize=[700, 450], round_ndigits=2, add_to_node_popup=None, 
               filename='plotly_network.html', auto_open=True):
    """
    Create an interactive scalable network graphic using plotly.  
    Parameters
    ----------
    wn : wntr WaterNetworkModel
        A WaterNetworkModel object
    node_attribute : None, str, list, pd.Series, or dict, optional
        - If node_attribute is a string, then a node attribute dictionary is
          created using node_attribute = wn.query_node_attribute(str)
        - If node_attribute is a list, then each node in the list is given a 
          value of 1.
        - If node_attribute is a pd.Series, then it should be in the format
          {nodeid: x} where nodeid is a string and x is a float.
          The time index is not used in the plot.
        - If node_attribute is a dict, then it should be in the format
          {nodeid: x} where nodeid is a string and x is a float
    node_attribute_name : str, optional 
        The node attribute name, which is used in the node popup and node legend
    title : str, optional
        Plot title
    node_size : int, optional
        Node size
    node_range : list, optional
        Node range ([None,None] indicates autoscale)
    node_cmap : palette name string, optional
        Node colormap, options include Greys, YlGnBu, Greens, YlOrRd, Bluered, 
        RdBu, Reds, Blues, Picnic, Rainbow, Portland, Jet, Hot, Blackbody, 
        Earth, Electric, Viridis
    
    node_labels: bool, optional
        If True, the graph will include each node labelled with its name and 
        attribute value.
        
    link_width : int, optional
        Link width
    
    add_colorbar : bool, optional
        Add colorbar
        
    reverse_colormap : bool, optional
        Reverse colormap
        
    figsize: list, optional
        Figure size in pixels
    round_ndigits : int, optional
        Number of digits to round node values used in the label
    
    add_to_node_popup : None or pd.DataFrame, optional
        To add additional information to the node popup, use a DataFrame with 
        node name as index and attributes as values.  Column names will be added
        to the popup along with each value for a given node.
        
    filename : string, optional
        HTML file name
    
    auto_open : bool, optional
        Open the HTML file after creation
    """
    if plotly is None:
        raise ImportError('plotly is required')
        
    # Graph
    G = wn.get_graph()
    
    # Node attribute
    if node_attribute is not None:
        if isinstance(node_attribute, list):
            node_cmap = 'Reds'
            add_colorbar = False
        node_attribute = _format_node_attribute(node_attribute, wn)
    else:
        add_colorbar = False
        
    # Create edge trace
    edge_trace = plotly.graph_objs.Scatter(
        x=[], 
        y=[], 
        text=[],
        hoverinfo='text',
        mode='lines',
        line=dict(
            #colorscale=link_cmap,
            #reversescale=reverse_colormap,
            color='#888', #[], 
            width=link_width))
    for edge in G.edges():
        x0, y0 = G.nodes[edge[0]]['pos']
        x1, y1 = G.nodes[edge[1]]['pos']
        edge_trace['x'] += tuple([x0, x1, None])
        edge_trace['y'] += tuple([y0, y1, None])
#        try:
#            # Add link attributes
#            link_name = G[edge[0]][edge[1]].keys()[0]
#            edge_trace['line']['color'] += tuple([pipe_attr[link_name]])
#            edge_info = 'Edge ' + str(link_name)
#            edge_trace['text'] += tuple([edge_info])
#        except:
#            pass
#    edge_trace['colorbar']['title'] = 'Link colorbar title'
    
    # Create node trace      
    node_trace = plotly.graph_objs.Scatter(
        x=[], 
        y=[], 
        text=[],
        hoverinfo='text',
        mode='markers', 
        marker=dict(
            showscale=add_colorbar,
            colorscale=node_cmap, 
            cmin=node_range[0], # TODO: Not sure this works
            cmax=node_range[1], # TODO: Not sure this works
            reversescale=reverse_colormap,
            color=[], 
            size=node_size,         
            #opacity=0.75,
            colorbar=dict(
                thickness=15,
                xanchor='left',
                titleside='right'),
            line=dict(width=1)))
    for node in G.nodes():
        x, y = G.nodes[node]['pos']
        node_trace['x'] += tuple([x])
        node_trace['y'] += tuple([y])
        try:
            # Add node attributes
            node_trace['marker']['color'] += tuple([node_attribute[node]])
            #node_trace['marker']['size'].append(node_size)

            # Add node labels
            if node_labels:
                node_info = wn.get_node(node).node_type + ': ' + str(node) + '<br>'+ \
                            node_attribute_name + ': ' + str(round(node_attribute[node],round_ndigits))
                if add_to_node_popup is not None:
                    if node in add_to_node_popup.index:
                        for key, val in add_to_node_popup.loc[node].iteritems():
                            node_info = node_info + '<br>' + \
                                key + ': ' + '{:.{prec}f}'.format(val, prec=round_ndigits)
                            
                node_trace['text'] += tuple([node_info])
        except:
            node_trace['marker']['color'] += tuple(['#888'])
            if node_labels:
                node_info = wn.get_node(node).node_type + ': ' + str(node)
                
                node_trace['text'] += tuple([node_info])
            #node_trace['marker']['size'] += tuple([5])
    #node_trace['marker']['colorbar']['title'] = 'Node colorbar title'
    
    # Create figure
    data = [edge_trace, node_trace]
    layout = plotly.graph_objs.Layout(
                    title=title,
                    titlefont=dict(size=16),
                    showlegend=False, 
                    width=figsize[0],
                    height=figsize[1],
                    hovermode='closest',
                    margin=dict(b=20,l=5,r=5,t=40),
                    xaxis=dict(showgrid=False, zeroline=False, showticklabels=False),
                    yaxis=dict(showgrid=False, zeroline=False, showticklabels=False))
    
    fig = plotly.graph_objs.Figure(data=data,layout=layout)
    if filename:
        plotly.offline.plot(fig, filename=filename, auto_open=auto_open)  
    else:
        plotly.offline.plot(fig, auto_open=auto_open)  

def plot_leaflet_network(wn, node_attribute=None, link_attribute=None, 
               node_attribute_name = 'Value', 
               link_attribute_name = 'Value',
               node_size=2, node_range=[None,None], 
               node_cmap=['cornflowerblue', 'forestgreen', 'gold', 'firebrick'], 
               node_cmap_bins = 'cut', node_labels=True,
               link_width=2, link_range=[None,None], 
               link_cmap=['cornflowerblue', 'forestgreen', 'gold', 'firebrick'], 
               link_cmap_bins='cut', link_labels=True,
               add_legend=False, round_ndigits=2, zoom_start=13, 
               add_to_node_popup=None, add_to_link_popup=None,
               filename='leaflet_network.html'):
    """
    Create an interactive scalable network graphic on a Leaflet map using folium.  
    Parameters
    ----------
    wn : wntr WaterNetworkModel
        A WaterNetworkModel object
    node_attribute : None, str, list, pd.Series, or dict, optional
        - If node_attribute is a string, then a node attribute dictionary is
          created using node_attribute = wn.query_node_attribute(str)
        - If node_attribute is a list, then each node in the list is given a 
          value of 1.
        - If node_attribute is a pd.Series, then it should be in the format
          {nodeid: x} where nodeid is a string and x is a float. 
        - If node_attribute is a dict, then it should be in the format
          {nodeid: x} where nodeid is a string and x is a float
    link_attribute : None, str, list, pd.Series, or dict, optional
        - If link_attribute is a string, then a link attribute dictionary is
          created using edge_attribute = wn.query_link_attribute(str)
        - If link_attribute is a list, then each link in the list is given a 
          value of 1.
        - If link_attribute is a pd.Series, then it should be in the format
          {linkid: x} where linkid is a string and x is a float. 
        - If link_attribute is a dict, then it should be in the format
          {linkid: x} where linkid is a string and x is a float.
    node_attribute_name : str, optional 
        The node attribute name, which is used in the node popup and node legend
        
    link_attribute_name : str, optional 
        The link attribute name, which is used in the link popup and link legend
        
    node_size : int, optional
        Node size 
    node_range : list, optional
        Node range ([None,None] indicates autoscale)
    node_cmap : list of color names, optional
        Node colors 
    
    node_cmap_bins: string, optional
        Node color bins, 'cut' or 'qcut'
    
    node_labels: bool, optional
        If True, the graph will include each node labelled with its name. 
        
    link_width : int, optional
        Link width
    link_range : list, optional
        Link range ([None,None] indicates autoscale)
    link_cmap : list of color names, optional
        Link colors
    
    link_cmap_bins: string, optional
        Link color bins, 'cut' or 'qcut'
        
    link_labels: bool, optional
        If True, the graph will include each link labelled with its name. 
    
    add_legend: bool, optional
         Add a legend to the map
    
    round_ndigits : int, optional
        Rounds digits in the popup
        
    zoom_start : int, optional
        Zoom start used to set initial scale of the map
    
    add_to_node_popup : None or pd.DataFrame, optional
        To add additional information to the node popup, use a DataFrame with 
        node name as index and attributes as values.  Column names will be added
        to the popup along with each value for a given node.
        
    add_to_link_popup : None or pd.DataFrame, optional
        To add additional information to the link popup, use a DataFrame with 
        link name as index and attributes as values.  Column names will be added
        to the popup along with each value for a given link.
        
    filename : str, optional
        Filename used to save the map
    """
    
    if folium is None:
        raise ImportError('folium is required')
    
    if node_attribute is not None:
        if isinstance(node_attribute, list):
            node_cmap=['red']
        node_attribute = _format_node_attribute(node_attribute, wn)
        node_attribute = pd.Series(node_attribute)
        if node_range[0] is not None:
            node_attribute[node_attribute < node_range[0]] = node_range[0]
        if node_range[1] is not None:
            node_attribute[node_attribute > node_range[1]] = node_range[1]
        if node_cmap_bins == 'cut':
            node_colors, node_bins = pd.cut(node_attribute, len(node_cmap), 
                                                labels=node_cmap, retbins =True)
        elif node_cmap_bins == 'qcut':
            node_colors, node_bins = pd.qcut(node_attribute, len(node_cmap), 
                                                 labels=node_cmap, retbins =True)
        
    if link_attribute is not None:
        if isinstance(link_attribute, list):
            link_cmap=['red']
        link_attribute = _format_link_attribute(link_attribute, wn)
        link_attribute = pd.Series(link_attribute)
        if link_range[0] is not None:
            link_attribute[link_attribute < link_range[0]] = link_range[0]
        if link_range[1] is not None:
            link_attribute[link_attribute > link_range[1]] = link_range[1]
        if link_cmap_bins == 'cut':
            link_colors, link_bins  = pd.cut(link_attribute, len(link_cmap), 
                                             labels=link_cmap, retbins =True)
        elif link_cmap_bins == 'qcut':
            link_colors, link_bins  = pd.qcut(link_attribute, len(link_cmap), 
                                              labels=link_cmap, retbins =True)
        
    G = wn.get_graph()
    pos = nx.get_node_attributes(G,'pos')
    center = pd.DataFrame(pos).mean(axis=1)
    
    m = folium.Map(location=[center.iloc[1], center.iloc[0]], zoom_start=zoom_start, 
                   tiles='cartodbpositron')
    #folium.TileLayer('cartodbpositron').add_to(m)
    
    # Node popup
    node_popup = {k: '' for k in wn.node_name_list}
    if node_labels:
        for name, node in wn.nodes():
            node_popup[name] = node.node_type + ': ' + name
            if node_attribute is not None:
                if name in node_attribute.index:
                    node_popup[name] = node_popup[name] + '<br>' + \
                        node_attribute_name + ': ' + '{:.{prec}f}'.format(node_attribute[name], prec=round_ndigits)
            if add_to_node_popup is not None:
                if name in add_to_node_popup.index:
                    for key, val in add_to_node_popup.loc[name].iteritems():
                        node_popup[name] = node_popup[name] + '<br>' + \
                            key + ': ' + '{:.{prec}f}'.format(val, prec=round_ndigits)
                 
    # Link popup
    link_popup = {k: '' for k in wn.link_name_list}
    if link_labels:
        for name, link in wn.links():
            link_popup[name] = link.link_type + ': ' + name
            if link_attribute is not None:
                if name in link_attribute.index:
                    link_popup[name] = link_popup[name] + '<br>' + \
                        link_attribute_name + ': ' + '{:.{prec}f}'.format(link_attribute[name], prec=round_ndigits)
            if add_to_link_popup is not None:
                if name in add_to_link_popup.index:
                    for key, val in add_to_link_popup.loc[name].iteritems():
                        link_popup[name] = link_popup[name] + '<br>' + \
                            key + ': ' + '{:.{prec}f}'.format(val, prec=round_ndigits)
                            
    if node_size > 0:
        for name, node in wn.nodes():
            loc = (node.coordinates[1], node.coordinates[0])
            radius = node_size
            color = 'black'
            if node_labels:
                popup = node_popup[name]
            else:
                popup = None
                    
            if node_attribute is not None:
                if name in node_attribute.index:
                    color = node_colors[name]
                else:
                    radius = 0.1
            
            folium.CircleMarker(loc, popup=popup, color=color, fill=True, 
                                fill_color=color, radius=radius, fill_opacity=0.7, opacity=0.7).add_to(m)
            
    if link_width > 0:
        for name, link in wn.links():            
            start_loc = (link.start_node.coordinates[1], link.start_node.coordinates[0])
            end_loc = (link.end_node.coordinates[1], link.end_node.coordinates[0])
            weight = link_width
            color='black'
            if link_labels:
                popup = link_popup[name]
            else:
                popup = None
            
            if link_attribute is not None:
                if name in link_attribute.index:
                    color = link_colors[name]
                else:
                    weight = 1.5
            
            folium.PolyLine([start_loc, end_loc], popup=popup, color=color, 
                            weight=weight, opacity=0.7).add_to(m)
    
    if (add_legend) & ((len(node_cmap) >= 1) or (len(link_cmap) >= 1)):
        if node_attribute is not None:  #Produce node legend
            height = 50+len(node_cmap)*20 + (int(len(node_attribute_name)/20) + 1)*20
            node_legend_html = """<div style="position: fixed; 
        bottom: 50px; left: 50px; width: 150px; height: """+str(height)+"""px; 
        background-color:white;z-index:9999; font-size:14px; "><br>
            <b><P ALIGN=CENTER>""" + "Node Legend: " + node_attribute_name + """</b> </P>"""
            for color, val in zip(node_cmap, node_bins[0:-1]):
                val = '{:.{prec}f}'.format(val, prec=round_ndigits)
                node_legend_html += """
                &emsp;<i class="fa fa-circle fa-1x" 
                style="color:"""+ color +""" "></i> >= """+ val +""" <br>"""
            node_legend_html += """</div>"""
            m.get_root().html.add_child(folium.Element(node_legend_html))
			
        if link_attribute is not None:   #Produce link legend
            height = 50+len(link_cmap)*20 + (int(len(link_attribute_name)/20) + 1)*20
            link_legend_html = """<div style="position: fixed; 
			bottom: 50px; left: 250px; width: 150px; height: """+str(height)+"""px; 
			background-color:white;z-index:9999; font-size:14px; "><br>
            <b><P ALIGN=CENTER>""" + "Link Legend: " + link_attribute_name + """</b> </P>"""
            for color, val in zip(link_cmap, link_bins[0:-1]):
                val = '{:.{prec}f}'.format(val, prec=round_ndigits)
                link_legend_html += """
               &emsp;<i class="fa fa-minus fa-1x" 
                style="color:"""+ color +""" "></i> >= """+ val +""" <br>"""
            link_legend_html += """</div>"""
            m.get_root().html.add_child(folium.Element(link_legend_html))
    
    #plugins.Search(points, search_zoom=20, ).add_to(m)
    #if add_longlat_popup:
    #    m.add_child(folium.LatLngPopup())
    
    folium.LayerControl().add_to(m)
    
    m.save(filename)
 
def network_animation(wn, node_attribute=None, link_attribute=None, title=None,
               node_size=20, node_range=[None,None], node_alpha=1, node_cmap=None, node_labels=False,
               link_width=1, link_range=[None,None], link_alpha=1, link_cmap=None, link_labels=False,
               add_colorbar=True, directed=False, ax=None, repeat=True):
    """
    Create a network animation
    Parameters
    ----------
    wn : wntr WaterNetworkModel
        A WaterNetworkModel object
    node_attribute : pd.DataFrame, optional
        Node attributes stored in a pandas DataFrames, where the index is 
        time and columns are the node name 
    link_attribute : pd.DataFrame, optional
        Link attributes stored in a pandas DataFrames, where the index is 
        time and columns are the link name 
    title : str, optional
        Plot title 
    node_size : int, optional
        Node size 
    node_range : list, optional
        Node range ([None,None] indicates autoscale)
        
    node_alpha : int, optional
        Node transparency
        
    node_cmap : matplotlib.pyplot.cm colormap or list of named colors, optional
        Node colormap 
        
    node_labels: bool, optional
        If True, the graph will include each node labelled with its name. 
        
    link_width : int, optional
        Link width
    link_range : list, optional
        Link range ([None,None] indicates autoscale)
    link_alpha : int, optional
        Link transparency
    
    link_cmap : matplotlib.pyplot.cm colormap or list of named colors, optional
        Link colormap
        
    link_labels: bool, optional
        If True, the graph will include each link labelled with its name. 
        
    add_colorbar : bool, optional
        Add colorbar
    directed : bool, optional
        If True, plot the directed graph
    
    repeat : bool, optional
        If True, the animation will repeat
        
    Returns
    -------
    matplotlib animation
    """
    
    if node_attribute is not None:
        node_index = node_attribute.index
        initial_node_values = node_attribute.iloc[0, :]
        if node_range[0] is None:
            node_range[0] = node_attribute.min().min()
        if node_range[1] is None:
            node_range[1] = node_attribute.max().max()
    else:
        node_index = None
        initial_node_values = None
        
    if link_attribute is not None:
        link_index = link_attribute.index
        initial_link_values = link_attribute.iloc[0, :]
        if link_range[0] is None:
            link_range[0] = link_attribute.min().min()
        if link_range[1] is None:
            link_range[1] = link_attribute.max().max()
    else:
        link_index = None
        initial_link_values = None
    
    if (node_index is not None) & (link_index is not None):
        if len(node_index.symmetric_difference(link_index)) > 0:
            print('Node attribute index does not equal link attribute index')
            return
        index = node_index
    elif node_index is not None:
        index = node_index
    elif link_index is not None:
        index = link_index
    else:
        print('Node attributes or link attributes must be included')
        return
    
    if ax is None: # create a new figure
        fig = plt.figure(facecolor='w', edgecolor='k')
        ax = plt.gca()
            
    if title is not None:
        title_name = title + ', ', str(index[0])
    else:
        title_name = '0'
    
    nodes, edges = plot_network(wn, node_attribute=initial_node_values, link_attribute=initial_link_values, title=title_name,
               node_size=node_size, node_range=node_range, node_alpha=node_alpha, node_cmap=node_cmap, node_labels=node_labels,
               link_width=link_width, link_range=link_range, link_alpha=link_alpha, link_cmap=link_cmap, link_labels=link_labels,
               add_colorbar=add_colorbar, directed=directed, ax=ax)
        
    def update(n):
        if node_attribute is not None:
            node_values = node_attribute.iloc[n, :]
        else:
            node_values = None
        
        if link_attribute is not None:
            link_values = link_attribute.iloc[n, :]
        else:
            link_values = None
            
        if title is not None:
            title_name = title + ', ' + str(index[n])
        else:
            title_name = str(n)
        
        fig.clf()  
        ax = plt.gca()
        
        nodes, edges = plot_network(wn, node_attribute=node_values, link_attribute=link_values, title=title_name,
               node_size=node_size, node_range=node_range, node_alpha=node_alpha, node_cmap=node_cmap, node_labels=node_labels,
               link_width=link_width, link_range=link_range, link_alpha=link_alpha, link_cmap=link_cmap, link_labels=link_labels,
               add_colorbar=add_colorbar, directed=directed, ax=ax)
        
        return nodes, edges
    
    anim = animation.FuncAnimation(fig, update, interval=50, frames=len(index), blit=False, repeat=repeat)
    
    return anim<|MERGE_RESOLUTION|>--- conflicted
+++ resolved
@@ -54,13 +54,7 @@
     ----------
     wn: wntr WaterNetworkModel
         A WaterNetworkModel object
-<<<<<<< HEAD
-    node_attribute : None, str, list, pd.Series, or dict, optional
-=======
-
     node_attribute: None, str, list, pd.Series, or dict, optional
-
->>>>>>> b90f663b
         - If node_attribute is a string, then a node attribute dictionary is
           created using node_attribute = wn.query_node_attribute(str)
         - If node_attribute is a list, then each node in the list is given a 
@@ -69,13 +63,7 @@
           {nodeid: x} where nodeid is a string and x is a float. 
         - If node_attribute is a dict, then it should be in the format
           {nodeid: x} where nodeid is a string and x is a float
-<<<<<<< HEAD
-    link_attribute : None, str, list, pd.Series, or dict, optional
-=======
-
     link_attribute: None, str, list, pd.Series, or dict, optional
-
->>>>>>> b90f663b
         - If link_attribute is a string, then a link attribute dictionary is
           created using edge_attribute = wn.query_link_attribute(str)
         - If link_attribute is a list, then each link in the list is given a 
@@ -84,14 +72,6 @@
           {linkid: x} where linkid is a string and x is a float. 
         - If link_attribute is a dict, then it should be in the format
           {linkid: x} where linkid is a string and x is a float.
-<<<<<<< HEAD
-    title : str, optional
-        Plot title 
-    node_size : int, optional
-        Node size 
-    node_range : list, optional
-=======
-
     title: str, optional
         Plot title 
 
@@ -99,7 +79,6 @@
         Node size 
 
     node_range: list, optional
->>>>>>> b90f663b
         Node range ([None,None] indicates autoscale)
         
     node_alpha: int, optional
@@ -113,17 +92,9 @@
         
     link_width: int, optional
         Link width
-<<<<<<< HEAD
     link_range : list, optional
         Link range ([None,None] indicates autoscale)
     link_alpha : int, optional
-=======
-
-    link_range: list, optional
-        Link range ([None,None] indicates autoscale)
-
-    link_alpha: int, optional
->>>>>>> b90f663b
         Link transparency
     
     link_cmap: matplotlib.pyplot.cm colormap or list of named colors, optional
