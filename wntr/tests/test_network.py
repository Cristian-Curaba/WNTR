import unittest
from os.path import abspath, dirname, join
from pandas import read_csv
import numpy as np
from nose.tools import *
import wntr

testdir = dirname(abspath(str(__file__)))
test_datadir = join(testdir,'networks_for_testing')
ex_datadir = join(testdir,'..','..','examples','networks')

class TestNetworkCreation(unittest.TestCase):

    @classmethod
    def setUpClass(self):
        import wntr
        self.wntr = wntr

        inp_file = join(ex_datadir,'Net6.inp')
        self.wn = self.wntr.network.WaterNetworkModel(inp_file)

    @classmethod
    def tearDownClass(self):
        pass

    def test_num_junctions(self):
        self.assertEqual(self.wn.num_junctions, 3323)

    def test_num_reservoirs(self):
        self.assertEqual(self.wn.num_reservoirs, 1)

    def test_num_tanks(self):
        self.assertEqual(self.wn.num_tanks, 32)

    def test_num_pipes(self):
        self.assertEqual(self.wn.num_pipes, 3829)

    def test_num_pumps(self):
        self.assertEqual(self.wn.num_pumps, 61)

    def test_num_valves(self):
        self.assertEqual(self.wn.num_valves, 2)

    def test_num_nodes(self):
        self.assertEqual(self.wn.num_nodes, 3323+1+32)

    def test_num_links(self):
        self.assertEqual(self.wn.num_links, 3829+61+2)

    def test_junction_attr(self):
        j = self.wn.get_node('JUNCTION-18')
        #self.assertAlmostEqual(j.base_demand, 48.56/60.0*0.003785411784)
        self.assertEqual(j.demand_timeseries_list[0].pattern_name, 'PATTERN-2')
        self.assertAlmostEqual(j.elevation, 80.0*0.3048)

    def test_reservoir_attr(self):
        j = self.wn.get_node('RESERVOIR-3323')
        self.assertAlmostEqual(j.head_timeseries.base_value, 27.45*0.3048)
        self.assertEqual(j.head_timeseries.pattern_name, None)

class TestNetworkMethods(unittest.TestCase):

    @classmethod
    def setUpClass(self):
        import wntr
        from wntr.network.model import Junction, Tank, Reservoir, Pipe, Pump, Valve
        from wntr.network.controls import ControlAction, Control
        self.Junction = Junction
        self.Tank = Tank
        self.Reservoir = Reservoir
        self.Pipe = Pipe
        self.Pump = Pump
        self.Valve = Valve
        self.wntr = wntr
        self.ControlAction = ControlAction
        self.TimeControl = Control._time_control

    @classmethod
    def tearDownClass(self):
        pass

    def test_add_junction(self):
        wn = self.wntr.network.WaterNetworkModel()
        wn.add_pattern('pattern1', [1])
        wn.add_junction('j1', 150, 'pattern1', 15)
        j = wn.get_node('j1')
        self.assertEqual(j._name, 'j1')
        #self.assertEqual(j.base_demand, 150.0)
        self.assertEqual(j.demand_timeseries_list[0].pattern_name, 'pattern1')
        self.assertEqual(j.elevation, 15.0)
        self.assertEqual(list(wn.node_name_list),['j1'])
        #self.assertEqual(type(j.base_demand), float)
        self.assertEqual(type(j.elevation), float)

    def test_add_tank(self):
        wn = self.wntr.network.WaterNetworkModel()
        wn.add_tank('t1', 15, 75, 0, 100, 10, 0)
        n = wn.get_node('t1')
        self.assertEqual(n._name, 't1')
        self.assertEqual(n.elevation, 15.0)
        self.assertEqual(n.init_level, 75.0)
        self.assertEqual(n.min_level, 0.0)
        self.assertEqual(n.max_level, 100.0)
        self.assertEqual(n.diameter, 10.0)
        self.assertEqual(n.min_vol, 0.0)
        self.assertEqual(list(wn.node_name_list),['t1'])
        self.assertEqual(type(n.elevation), float)
        self.assertEqual(type(n.init_level), float)
        self.assertEqual(type(n.min_level), float)
        self.assertEqual(type(n.max_level), float)
        self.assertEqual(type(n.diameter), float)
        self.assertEqual(type(n.min_vol), float)

    def test_add_reservoir(self):
        wn = self.wntr.network.WaterNetworkModel()
        wn.add_pattern('pattern1', [1])
        wn.add_reservoir('r1', 30, 'pattern1')
        n = wn.get_node('r1')
        self.assertEqual(n._name, 'r1')
        self.assertEqual(n.head_timeseries.base_value, 30.0)
        self.assertEqual(n.head_timeseries.pattern_name, 'pattern1')
        self.assertEqual(list(wn.node_name_list),['r1'])

    def test_add_pipe(self):
        wn = self.wntr.network.WaterNetworkModel()
        wn.add_junction('j1')
        wn.add_junction('j2')
        wn.add_pipe('p1', 'j1', 'j2', 1000, 1, 100, 0, 'Open')
        l = wn.get_link('p1')
        self.assertEqual(l.name, 'p1')
        self.assertEqual(l.start_node_name, 'j1')
        self.assertEqual(l.end_node_name, 'j2')
        self.assertEqual(l.initial_status, self.wntr.network.LinkStatus.opened)
        self.assertEqual(l.length, 1000.0)
        self.assertEqual(l.diameter, 1.0)
        self.assertEqual(l.roughness, 100.0)
        self.assertEqual(l.minor_loss, 0.0)
        self.assertEqual(type(l.length), float)
        self.assertEqual(type(l.diameter), float)
        self.assertEqual(type(l.roughness), float)
        self.assertEqual(type(l.minor_loss), float)

    def test_add_pattern(self):
        wn = self.wntr.network.WaterNetworkModel()
        wn.add_junction('j1')
        wn.options.time.duration = 10
        wn.options.time.pattern_timestep = 1
#        wn.add_pattern('pat1', start_time=2, end_time=4)
        pat1 = self.wntr.network.elements.Pattern.binary_pattern('pat1', start_time=2, end_time=4, duration=10, step_size=1)
        wn.add_pattern('pat1', pat1)
        wn.add_pattern('pat2', [1,2,3,4])

        pat1 = wn.get_pattern('pat1')
        pat2 = wn.get_pattern('pat2')

        self.assertEqual(pat1.multipliers.tolist(), [0.0, 0.0, 1.0, 1.0, 0.0, 0.0, 0.0, 0.0, 0.0, 0.0])
        self.assertEqual(pat2.multipliers.tolist(), [1,2,3,4])

    def test_add_source(self):
        wn = self.wntr.network.WaterNetworkModel()
        wn.add_junction('j1')
        wn.options.time.duration = 10
        wn.options.time.pattern_timestep = 1
        pat1 = self.wntr.network.elements.Pattern.binary_pattern('pat1', start_time=2, end_time=4, duration=10, step_size=wn.options.time.pattern_timestep)
        wn.add_pattern('pat1', pat1)
        wn.add_source('s1', 'j1', 'SETPOINT', 100, 'pat1')
        s = wn.get_source('s1')
        self.assertEqual(s.name, 's1')
        self.assertEqual(s.node_name, 'j1')
        self.assertEqual(s.source_type, 'SETPOINT')
        self.assertEqual(s.strength_timeseries.base_value, 100)
        self.assertEqual(s.strength_timeseries.pattern_name, 'pat1')

    def test_add_pipe_with_cv(self):
        wn = self.wntr.network.WaterNetworkModel()
        wn.add_junction('j1')
        wn.add_junction('j2')
        wn.add_pipe('p1', 'j1', 'j2', 1000, 1, 100, 0, "OPEN", True)
        self.assertEqual(wn._check_valves, ['p1'])

    def test_remove_pipe(self):
        wn = self.wntr.network.WaterNetworkModel()
        wn.add_junction('j1')
        wn.add_junction('j2')
        wn.add_junction('j3')
        wn.add_pipe('p2','j1','j3')
        wn.add_pipe('p1','j1','j2', status=self.wntr.network.LinkStatus.cv)
        wn.remove_link('p1')
        link_list = [link_name for link_name, link in wn.links()]
        self.assertEqual(link_list, ['p2'])
        self.assertEqual(wn._check_valves,[])
        self.assertEqual(wn.num_pipes, 1)

    def test_remove_node(self):
        inp_file = join(ex_datadir,'Net6.inp')
        wn = self.wntr.network.WaterNetworkModel(inp_file)

        links_to_remove = wn.get_links_for_node('TANK-3326')
        for l in links_to_remove:
            wn.remove_link(l, with_control=True)
        wn.remove_node('TANK-3326', with_control=True)

        self.assertNotIn('TANK-3326',{name for name, node in wn.nodes()})
        self.assertNotIn('TANK-3326',wn.node_name_list)

        inp_file = join(test_datadir,'conditional_controls_1.inp')
        wn = self.wntr.network.WaterNetworkModel(inp_file)

        tank1 = wn.get_node('tank1')
        action = self.ControlAction(tank1, 'elevation', 55)
        control = self.TimeControl(wn, 3652, 'SIM_TIME', False, action)
        wn.add_control('tank_control', control)

        controls_1 = {c_name for c_name, c in wn.controls()}

        links_to_remove = wn.get_links_for_node('tank1')
        for l in links_to_remove:
            wn.remove_link(l, with_control=True)
        wn.remove_node('tank1', with_control=True)

        controls_2 = {c_name for c_name, c in wn.controls()}

        self.assertTrue('tank_control' in controls_1)
        self.assertFalse('tank_control' in controls_2)

        self.assertNotIn('tank1', {name for name, node in wn.nodes()})
        self.assertNotIn('tank1', wn.node_name_list)
        expected_nodes = {'junction1', 'res1'}
        self.assertSetEqual({name for name, node in wn.nodes()}, expected_nodes)

    def test_remove_controls_for_removing_link(self):
        inp_file = join(ex_datadir, 'Net1.inp')
        wn = self.wntr.network.WaterNetworkModel(inp_file)

        control_action = self.wntr.network.ControlAction(wn.get_link('21'), 'status', self.wntr.network.LinkStatus.opened)
        control = self.wntr.network.controls.Control._conditional_control(wn.get_node('2'), 'head', np.greater_equal, 10.0, control_action)
        wn.add_control('control_1',control)

        controls_1 = {c_name for c_name, c in wn.controls()}

        wn.remove_link('21', with_control=True)

        controls_2 = {c_name for c_name, c in wn.controls()}
        self.assertTrue('control_1' in controls_1)
        self.assertFalse('control_1' in controls_2)

    def test_nodes(self):
        wn = self.wntr.network.WaterNetworkModel()
        wn.add_junction('j1')
        wn.add_junction('j2')
        wn.add_tank('t1')
        wn.add_reservoir('r1')
        wn.add_reservoir('r2')
        wn.add_junction('j3')
        node_list = [name for name,node in wn.nodes()]
        node_list.sort()
        junction_list = [name for name, junction in wn.nodes(self.Junction)]
        junction_list.sort()
        tank_list = [name for name, tank in wn.nodes(self.Tank)]
        tank_list.sort()
        reservoir_list = [name for name, reservoir in wn.nodes(self.Reservoir)]
        reservoir_list.sort()
        self.assertEqual(node_list,['j1','j2','j3','r1','r2','t1'])
        self.assertEqual(junction_list,['j1','j2','j3'])
        self.assertEqual(tank_list,['t1'])
        self.assertEqual(reservoir_list,['r1','r2'])
        for name,node in wn.nodes():
            self.assertEqual(name, node._name)

    def test_links(self):
        wn = self.wntr.network.WaterNetworkModel()
        wn.add_junction('j1')
        wn.add_junction('j2')
        wn.add_tank('t1')
        wn.add_tank('t2')
        wn.add_reservoir('r1')
        wn.add_reservoir('r2')
        wn.add_junction('j3')
        wn.add_pipe('p1','j1','j2')
        wn.add_pipe('p2','j1','t1')
        wn.add_pipe('p3','r1','j1')
        wn.add_pump('pump1','r2','t2')
        wn.add_valve('v1','t1','j2')
        link_list = [name for name,link in wn.links()]
        link_list.sort()
        self.assertEqual(link_list,['p1','p2','p3','pump1','v1'])
        pipe_list = [name for name,pipe in wn.links(self.Pipe)]
        pipe_list.sort()
        self.assertEqual(pipe_list,['p1','p2','p3'])
        pump_list = [name for name,pump in wn.links(self.Pump)]
        pump_list.sort()
        self.assertEqual(pump_list,['pump1'])
        valve_list = [name for name,valve in wn.links(self.Valve)]
        valve_list.sort()
        self.assertEqual(valve_list,['v1'])
        for name,link in wn.links():
            self.assertEqual(name, link._link_name)

    def test_1_pt_head_curve(self):
        q2 = 10.0
        h2 = 20.0
        wn = self.wntr.network.WaterNetworkModel()
        wn.add_curve('curve1','HEAD',[(q2, h2)])
        curve = wn.get_curve('curve1')
        wn.add_junction('j1')
        wn.add_junction('j2')
        wn.add_pump('p1', 'j1', 'j2', 'HEAD', curve)
        link = wn.get_link('p1')
        a,b,c = link.get_head_curve_coefficients()
        q1 = 0.0
        h1 = 4.0/3.0*h2
        q3 = 2.0*q2
        h3 = 0.0

        def curve_fun(x):
            f=[1.0,1.0,1.0]
            f[0] = h1 - x[0] + x[1]*q1**x[2]
            f[1] = h2 - x[0] + x[1]*q2**x[2]
            f[2] = h3 - x[0] + x[1]*q3**x[2]
            return f

        X = [a,b,c]
        Y = curve_fun(X)

        self.assertAlmostEqual(Y[0],0.0)
        self.assertAlmostEqual(Y[1],0.0)
        self.assertAlmostEqual(Y[2],0.0)
        
    def test_2_pt_head_curve(self):
        q1 = 0.0
        h1 = 1.0
        q2 = 1.0
        h2 = 0.0
        wn = self.wntr.network.WaterNetworkModel()
        wn.add_curve('curve1','HEAD',[(q1, h1),(q2, h2)])
        curve = wn.get_curve('curve1')
        wn.add_junction('j1')
        wn.add_junction('j2')
        wn.add_pump('p1', 'j1', 'j2', 'HEAD', curve)
        link = wn.get_link('p1')
        a,b,c = link.get_head_curve_coefficients()

        Y = [a-b,0.5 - (a - b * (0.5) ** c),1.0 - a]
        
        self.assertAlmostEqual(Y[0],0.0)
        self.assertAlmostEqual(Y[1],0.0)
        self.assertAlmostEqual(Y[2],0.0)

    def test_3_pt_head_curve(self):
        q1 = 0.0
        h1 = 35.0
        q2 = 10.0
        h2 = 20.0
        q3 = 18.0
        h3 = 2.0
        wn = self.wntr.network.WaterNetworkModel()
        wn.add_curve('curve1','HEAD',[(q1, h1),(q2,h2),(q3,h3)])
        curve = wn.get_curve('curve1')
        wn.add_junction('j1')
        wn.add_junction('j2')
        wn.add_pump('p1', 'j1', 'j2', 'HEAD', curve)
        link = wn.get_link('p1')
        a,b,c = link.get_head_curve_coefficients()

        def curve_fun(x):
            f=[1.0,1.0,1.0]
            f[0] = h1 - x[0] + x[1]*q1**x[2]
            f[1] = h2 - x[0] + x[1]*q2**x[2]
            f[2] = h3 - x[0] + x[1]*q3**x[2]
            return f

        X = [a,b,c]
        Y = curve_fun(X)

        self.assertAlmostEqual(Y[0],0.0)
        self.assertAlmostEqual(Y[1],0.0)
        self.assertAlmostEqual(Y[2],0.0)
        
    def test_multi_pt_head_curve(self):
        pump_curves = pump_curves_for_testing() # change this to read in a csv file
    
        # these are the least squares optimal curve coefficients for 
        # pump_curves!            
        expected_coef = [
                (95.2793750017631, 92.93210451708887, 1.7962733026912), 
                (65.73126364420834, 754.0506268456613, 3.4783989343179305), 
                (21.278376275311476, 4077.4535673165924, 2.358360722834581), 
                (80.75954376866605, 7027.4864048631935, 4.082009299805731), 
                (136.17943689581463, 829.0733504294045, 4.489091828720322), 
                (127.24246902634025, 180.0189467345297, 3.932735276445609), 
                (26.851737190843544, 546.1599637089113, 2.200609181978668), 
                (49.44241876166496, 933337.4378918532, 2.7686910719067157), 
                (34.29268375712387, 110108.09777459255, 3.522011383917406), 
                (34.11693364265361, 170.07427285446153, 1.6314432418473557), 
                (14.886248327061447, 3667.672645345962, 2.1488882176053345)]
        
        # start an empty WNTR model and add dummy junctions so that
        # head pumps can be added
        wn = self.wntr.network.WaterNetworkModel()
        wn.add_junction("j1")
        wn.add_junction("j2")

        # check all of the pump_curves
        for idx, curve in enumerate(pump_curves):
            pump_name = "p" + str(idx+1)
            curve_name = "c" + str(idx+1)
            
            wn.add_curve(curve_name,"HEAD",curve.values)
            wn.add_pump(pump_name,"j1","j2",pump_type="HEAD", pump_parameter=curve_name)
            pump = wn.get_link(pump_name)
            coef = pump.get_head_curve_coefficients()
    
            for i in range(2):
                error = abs(coef[i] - expected_coef[idx][i])/expected_coef[idx][i]
                self.assertLess(error, 1e-6)
            #self.wntr.graphics.curve.plot_pump_curve(pump)
            #savefig(pump_name + "_" + cname + ".png")
            
    def test_multi_pt_head_curve_expected_error(self):
        # now test two error conditions using bad datasets.
        wn = self.wntr.network.WaterNetworkModel()
        wn.add_junction("j1")
        wn.add_junction("j2")

        # Negative coefficients
        data_points1 = [(x,x**2 + 2*x + 3) for x in range(10)]
        wn.add_curve("curve1","HEAD", data_points1)
        wn.add_pump("pump1","j1","j2",pump_type="HEAD", pump_parameter="curve1")
        pump = wn.get_link("pump1")
        with self.assertRaises(RuntimeError):
            pump.get_head_curve_coefficients()

        # Bad fit
        data_points2 = [(x,(-1)**x * np.exp(-0.001*x) * 100) for x in range(10)]
        wn.add_curve("curve2","HEAD", data_points2)
        wn.add_pump("pump2","j1","j2",pump_type="HEAD", pump_parameter="curve2")
        pump = wn.get_link("pump2")
        with self.assertRaises(RuntimeError):
            pump.get_head_curve_coefficients()

    def test_get_links_for_node_all(self):
        wn = self.wntr.network.WaterNetworkModel()
        wn.add_junction('j1')
        wn.add_junction('j2')
        wn.add_junction('j3')
        wn.add_junction('j4')
        wn.add_junction('j5')
        wn.add_pipe('p1','j1','j2')
        wn.add_pipe('p2','j1','j4')
        wn.add_pipe('p3','j1','j5')
        wn.add_pipe('p4','j3','j2')
        wn.add_pipe('p5','j4','j3')
        l1 = wn.get_links_for_node('j1')
        l2 = wn.get_links_for_node('j2','all')
        l3 = wn.get_links_for_node('j3','all')
        l4 = wn.get_links_for_node('j4')
        l5 = wn.get_links_for_node('j5')
        l1.sort()
        l2.sort()
        l3.sort()
        l4.sort()
        l5.sort()
        self.assertEqual(l1,['p1','p2','p3'])
        self.assertEqual(l2,['p1','p4'])
        self.assertEqual(l3,['p4','p5'])
        self.assertEqual(l4,['p2','p5'])
        self.assertEqual(l5,['p3'])

    def test_get_links_for_node_in(self):
        wn = self.wntr.network.WaterNetworkModel()
        wn.add_junction('j1')
        wn.add_junction('j2')
        wn.add_junction('j3')
        wn.add_junction('j4')
        wn.add_junction('j5')
        wn.add_pipe('p1','j1','j2')
        wn.add_pipe('p2','j1','j4')
        wn.add_pipe('p3','j1','j5')
        wn.add_pipe('p4','j3','j2')
        wn.add_pipe('p5','j4','j3')
        l1 = wn.get_links_for_node('j1','inlet')
        l2 = wn.get_links_for_node('j2','inlet')
        l3 = wn.get_links_for_node('j3','inlet')
        l4 = wn.get_links_for_node('j4','inlet')
        l5 = wn.get_links_for_node('j5','inlet')
        l1.sort()
        l2.sort()
        l3.sort()
        l4.sort()
        l5.sort()
        self.assertEqual(l1,[])
        self.assertEqual(l2,['p1','p4'])
        self.assertEqual(l3,['p5'])
        self.assertEqual(l4,['p2'])
        self.assertEqual(l5,['p3'])

    def test_get_links_for_node_out(self):
        wn = self.wntr.network.WaterNetworkModel()
        wn.add_junction('j1')
        wn.add_junction('j2')
        wn.add_junction('j3')
        wn.add_junction('j4')
        wn.add_junction('j5')
        wn.add_pipe('p1','j1','j2')
        wn.add_pipe('p2','j1','j4')
        wn.add_pipe('p3','j1','j5')
        wn.add_pipe('p4','j3','j2')
        wn.add_pipe('p5','j4','j3')
        l1 = wn.get_links_for_node('j1','outlet')
        l2 = wn.get_links_for_node('j2','outlet')
        l3 = wn.get_links_for_node('j3','outlet')
        l4 = wn.get_links_for_node('j4','outlet')
        l5 = wn.get_links_for_node('j5','outlet')
        l1.sort()
        l2.sort()
        l3.sort()
        l4.sort()
        l5.sort()
        self.assertEqual(l1,['p1','p2','p3'])
        self.assertEqual(l2,[])
        self.assertEqual(l3,['p4'])
        self.assertEqual(l4,['p5'])
        self.assertEqual(l5,[])

    
epanet_unit_id = {'CFS': 0, 'GPM': 1, 'MGD': 2, 'IMGD': 3, 'AFD': 4,
                  'LPS': 5, 'LPM': 6, 'MLD': 7, 'CMH':  8, 'CMD': 9}

def test_Net1():
    inp_file = join(ex_datadir,'Net1.inp')
    wn = wntr.network.WaterNetworkModel(inp_file)
    G = wn.get_graph()

    node = G.nodes
    elevation = wn.query_node_attribute('elevation')
    #base_demand = wn.query_node_attribute('base_demand')
    edge = G.adj
    diameter = wn.query_link_attribute('diameter')
    length = wn.query_link_attribute('length')

    # Data from the INP file, converted using flowunits
    expected_node = {'11': {'type': 'Junction', 'pos': (30.0, 70.0)},
                     '10': {'type': 'Junction', 'pos': (20.0, 70.0)},
                     '13': {'type': 'Junction', 'pos': (70.0, 70.0)},
                     '12': {'type': 'Junction', 'pos': (50.0, 70.0)},
                     '21': {'type': 'Junction', 'pos': (30.0, 40.0)},
                     '22': {'type': 'Junction', 'pos': (50.0, 40.0)},
                     '23': {'type': 'Junction', 'pos': (70.0, 40.0)},
                     '32': {'type': 'Junction', 'pos': (50.0, 10.0)},
                     '31': {'type': 'Junction', 'pos': (30.0, 10.0)},
                     '2':  {'type': 'Tank', 'pos': (50.0, 90.0)},
                     '9':  {'type': 'Reservoir', 'pos': (10.0, 70.0)}}

    expected_elevation = {'11': 710.0,
                          '10': 710.0,
                          '13': 695.0,
                          '12': 700.0,
                          '21': 700.0,
                          '22': 695.0,
                          '23': 690.0,
                          '32': 710.0,
                          '31': 700.0,
                          '2':  850.0}
    expected_elevation = wntr.epanet.util.HydParam.Elevation._to_si(wn._inpfile.flow_units, expected_elevation)

    expected_base_demand = {'11': 150,
                            '10':   0,
                            '13': 100,
                            '12': 150,
                            '21': 150,
                            '22': 200,
                            '23': 150,
                            '32': 100,
                            '31': 100}
    expected_base_demand = wntr.epanet.util.HydParam.Demand._to_si(wn._inpfile.flow_units, expected_base_demand)

    expected_edge = {'11': {'12': {'11':  {'type': 'Pipe'}},
                            '21': {'111': {'type': 'Pipe'}}},
                     '10': {'11': {'10':  {'type': 'Pipe'}}},
                     '13': {'23': {'113': {'type': 'Pipe'}}},
                     '12': {'13': {'12':  {'type': 'Pipe'}},
                            '22': {'112': {'type': 'Pipe'}}},
                     '21': {'31': {'121': {'type': 'Pipe'}},
                            '22': {'21':  {'type': 'Pipe'}}},
                     '22': {'32': {'122': {'type': 'Pipe'}},
                            '23': {'22':  {'type': 'Pipe'}}},
                     '23': {},
                     '32': {},
                     '31': {'32': {'31':  {'type': 'Pipe'}}},
                     '2':  {'12': {'110': {'type': 'Pipe'}}},
                     '9':  {'10': {'9':   {'type': 'Pump'}}}}

    expected_diameter = {'11':  14.0,
                         '111': 10.0,
                         '10':  18.0,
                         '113':  8.0,
                         '12':  10.0,
                         '112': 12.0,
                         '121':  8.0,
                         '21':  10.0,
                         '122':  6.0,
                         '22':  12.0,
                         '31':   6.0,
                         '110': 18.0}
    expected_diameter = wntr.epanet.util.HydParam.PipeDiameter._to_si(wn._inpfile.flow_units, expected_diameter)

    expected_length = {'11':  5280.0,
                       '111': 5280.0,
                       '10': 10530.0,
                       '113': 5280.0,
                       '12':  5280.0,
                       '112': 5280.0,
                       '121': 5280.0,
                       '21':  5280.0,
                       '122': 5280.0,
                       '22':  5280.0,
                       '31':  5280.0,
                       '110':  200.0}
    expected_length = wntr.epanet.util.HydParam.Length._to_si(wn._inpfile.flow_units, expected_length)

    assert_dict_equal(dict(node), expected_node)
    assert_dict_equal(dict(elevation), expected_elevation)
    #assert_dict_equal(base_demand, expected_base_demand)

    assert_dict_equal(dict(edge), expected_edge)
    assert_dict_equal(dict(diameter), expected_diameter)
    assert_dict_equal(dict(length), expected_length)

def test_query_node_attribute():
    inp_file = join(ex_datadir,'Net1.inp')
    wn = wntr.network.WaterNetworkModel(inp_file)

    elevation = 213.36 #700*float(units.ft/units.m) # ft to m
    nodes = wn.query_node_attribute('elevation', np.less, elevation)

    expected_nodes = set(['13', '22', '23'])

    assert_set_equal(set(nodes.keys()), expected_nodes)

def test_query_pipe_attribute():
    inp_file = join(ex_datadir,'Net1.inp')
    wn = wntr.network.WaterNetworkModel(inp_file)

    length = 1609.344 #5280*float(units.ft/units.m) # ft to m
    pipes = wn.query_link_attribute('length', np.greater, length)

    expected_pipes = set(['10'])

    assert_set_equal(set(pipes.keys()), expected_pipes)

def test_nzd_nodes():
    inp_file = join(ex_datadir,'Net1.inp')
    wn = wntr.network.WaterNetworkModel(inp_file)
    
    nzd_nodes = []
    for name, node in wn.junctions():
        demand = 0
        for ts in np.arange(0, wn.options.time.duration, wn.options.time.report_timestep):
            demand += node.demand_timeseries_list.at(ts)
        if demand > 0:
            nzd_nodes.append(name)
        
    expected_nodes = set(['11', '13', '12', '21', '22', '23', '32', '31'])

    assert_set_equal(set(nzd_nodes), expected_nodes)

def test_name_list():
    inp_file = join(ex_datadir,'Net3.inp')
    wn = wntr.network.WaterNetworkModel(inp_file)
    
    assert_in('10', wn.junction_name_list)
    assert_in('1', wn.tank_name_list)
    assert_in('River', wn.reservoir_name_list)
    assert_in('20', wn.pipe_name_list)
    assert_in('10', wn.pump_name_list)
    assert_equal(0, len(wn.valve_name_list))
    assert_in('1', wn.pattern_name_list)
    assert_in('1', wn.curve_name_list)
    assert_equal(0, len(wn.source_name_list))
#    assert_equal(0, len(wn._demand_name_list))
    assert_in('control 1', wn.control_name_list)

def test_add_get_remove_num():
    inp_file = join(ex_datadir,'Net3.inp')
    wn = wntr.network.WaterNetworkModel(inp_file)
    
    wn.add_junction('new_junc')
    wn.get_node('new_junc')
    
    wn.add_tank('new_tank')
    wn.get_node('new_tank')
    
    wn.add_reservoir('new_reservoir')
    wn.get_node('new_reservoir')
    
    wn.add_pipe('new_pipe', '139', '131')
    wn.get_link('new_pipe')
    
    wn.add_pump('new_pump', '139', '131')
    wn.get_link('new_pump')
    
    wn.add_valve('new_valve', '139', '131')
    wn.get_link('new_valve')
    
    wn.add_pattern('new_pattern', [])
    wn.get_pattern('new_pattern')
    
    wn.add_curve('new_curve', 'HEAD', [])
    wn.get_curve('new_curve')
    
    wn.add_source('new_source', 'new_junc', 'CONCEN', 1, 'new_pattern')
    wn.get_source('new_source')
    
    nums = [wn.num_junctions,
           wn.num_tanks,
           wn.num_reservoirs,
           wn.num_pipes,
           wn.num_pumps,
           wn.num_valves,
           wn.num_patterns,
           wn.num_curves,
           wn.num_sources]
    expected = [93,4,3,118,3,1,6,3,1]
    assert_list_equal(nums, expected)

    wn.remove_source('new_source')
    wn.remove_curve('new_curve')
    wn.remove_pattern('new_pattern')
    wn.remove_link('new_pipe')
    wn.remove_link('new_pump')
    wn.remove_link('new_valve')
    wn.remove_node('new_junc')
    wn.remove_node('new_tank')
    wn.remove_node('new_reservoir')
    
    nums = [wn.num_junctions,
           wn.num_tanks,
           wn.num_reservoirs,
           wn.num_pipes,
           wn.num_pumps,
           wn.num_valves,
           wn.num_patterns,
           wn.num_curves,
           wn.num_sources]
    expected = [92,3,2,117,2,0,5,2,0]
    assert_list_equal(nums, expected)

def test_describe():
    inp_file = join(ex_datadir,'Net3.inp')
    wn = wntr.network.WaterNetworkModel(inp_file)
    d0 = wn.describe(0)
    assert_dict_equal(d0, {'Nodes': 97, 'Links': 119, 'Patterns': 5, 
                           'Curves': 2, 'Sources': 0, 'Controls': 18})
    
    d1 = wn.describe(1)
    assert_dict_equal(d1, {'Nodes': {'Junctions': 92,
                                     'Tanks': 3,
                                     'Reservoirs': 2}, 
                           'Links': {'Pipes': 117,
                                     'Pumps': 2,
                                     'Valves': 0}, 
                           'Patterns': 5, 
                           'Curves': {'Pump': 2, 
                                      'Efficiency': 0,  
                                      'Headloss': 0, 
                                      'Volume': 0}, 
                           'Sources': 0, 
                           'Controls': 18})
<<<<<<< HEAD
        
def pump_curves_for_testing(): # remove
    # as -is this data will create a lot of type errors unless it is converted 
    # to float. Use df_pumpcurve_2_tuple to convert it to the right type for 
    # use in unit testing.
    df = read_csv(join(testdir,'data_for_testing','pump_practice_curves.csv'),skiprows=5)
    clist = []
    for i in range(11):
        clist.append(df[df['curve number']==i].iloc[:,1:3])
    return clist
=======

def test_assign_demand():
    
    inp_file = join(ex_datadir, 'Net3.inp')
    wn = wntr.network.WaterNetworkModel(inp_file)
    
    demands0 = wntr.metrics.expected_demand(wn)
    pattern_name0 = wn.get_node('10').demand_timeseries_list[0].pattern_name
    
    wn.options.hydraulic.demand_multiplier = 1.5
    demands1 = wntr.metrics.expected_demand(wn)
    
    assert_equal(pattern_name0, '1')
    assert_equal(len(wn.pattern_name_list), 5) # number of original patterns
    assert_less(abs((demands1/demands0).max().max()-1.5), 0.000001)
    
    sim1 = wntr.sim.EpanetSimulator(wn)
    results1 = sim1.run_sim()
    demands_sim1 = results1.node['demand'].loc[:,wn.junction_name_list]
    
    ### re-assign demands to be 2 times the original demands
    wn.assign_demand(demands1*2, pattern_prefix='ResetDemand1_')

    demands2 = wntr.metrics.expected_demand(wn)
    pattern_name = wn.get_node('10').demand_timeseries_list[0].pattern_name
    
    sim = wntr.sim.EpanetSimulator(wn)
    results2 = sim.run_sim()
    demands_sim2 = results2.node['demand'].loc[:,wn.junction_name_list]
    
    assert_equal(pattern_name, 'ResetDemand1_10')
    assert_equal(len(wn.pattern_name_list), wn.num_junctions+5)
    assert_less(abs((demands2/demands1).max().max()-2), 0.000001)
    assert_less(abs((demands_sim2/demands_sim1).max().max()-2), 0.01)
    
    ### re-assign demands using results from the simulation
    wn.assign_demand(demands_sim2, pattern_prefix='ResetDemand2_')

    demands2 = wntr.metrics.expected_demand(wn)
    pattern_name = wn.get_node('10').demand_timeseries_list[0].pattern_name
    
    sim = wntr.sim.EpanetSimulator(wn)
    results2 = sim.run_sim()
    demands_sim2 = results2.node['demand'].loc[:,wn.junction_name_list]
>>>>>>> ba6f5241
    
    assert_equal(pattern_name, 'ResetDemand2_10')
    assert_equal(len(wn.pattern_name_list), 2*wn.num_junctions+5)
    assert_less(abs((demands2/demands1).max().max()-2), 0.01)
    assert_less(abs((demands_sim2/demands_sim1).max().max()-2), 0.01)
                
if __name__ == '__main__':
    #unittest.main()
    test_assign_demand()<|MERGE_RESOLUTION|>--- conflicted
+++ resolved
@@ -1,12 +1,13 @@
 import unittest
 from os.path import abspath, dirname, join
-from pandas import read_csv
+import pandas as pd
 import numpy as np
 from nose.tools import *
 import wntr
 
 testdir = dirname(abspath(str(__file__)))
-test_datadir = join(testdir,'networks_for_testing')
+test_network_dir = join(testdir,'networks_for_testing')
+test_data_dir = join(testdir,'data_for_testing')
 ex_datadir = join(testdir,'..','..','examples','networks')
 
 class TestNetworkCreation(unittest.TestCase):
@@ -203,7 +204,7 @@
         self.assertNotIn('TANK-3326',{name for name, node in wn.nodes()})
         self.assertNotIn('TANK-3326',wn.node_name_list)
 
-        inp_file = join(test_datadir,'conditional_controls_1.inp')
+        inp_file = join(test_network_dir,'conditional_controls_1.inp')
         wn = self.wntr.network.WaterNetworkModel(inp_file)
 
         tank1 = wn.get_node('tank1')
@@ -377,8 +378,13 @@
         self.assertAlmostEqual(Y[2],0.0)
         
     def test_multi_pt_head_curve(self):
-        pump_curves = pump_curves_for_testing() # change this to read in a csv file
-    
+        #pump_curves = pump_curves_for_testing() # change this to read in a csv file
+        
+        df = pd.read_csv(join(test_data_dir,'pump_practice_curves.csv'),skiprows=5)
+        pump_curves = []
+        for i in range(11):
+            pump_curves.append(df[df['curve number']==i].iloc[:,1:3])
+
         # these are the least squares optimal curve coefficients for 
         # pump_curves!            
         expected_coef = [
@@ -765,20 +771,18 @@
                                       'Headloss': 0, 
                                       'Volume': 0}, 
                            'Sources': 0, 
-                           'Controls': 18})
-<<<<<<< HEAD
-        
+                           'Controls': 18})  
+ """       
 def pump_curves_for_testing(): # remove
     # as -is this data will create a lot of type errors unless it is converted 
     # to float. Use df_pumpcurve_2_tuple to convert it to the right type for 
     # use in unit testing.
-    df = read_csv(join(testdir,'data_for_testing','pump_practice_curves.csv'),skiprows=5)
+    df = read_csv(join(test_data_dir,'pump_practice_curves.csv'),skiprows=5)
     clist = []
     for i in range(11):
         clist.append(df[df['curve number']==i].iloc[:,1:3])
     return clist
-=======
-
+"""
 def test_assign_demand():
     
     inp_file = join(ex_datadir, 'Net3.inp')
@@ -822,7 +826,6 @@
     sim = wntr.sim.EpanetSimulator(wn)
     results2 = sim.run_sim()
     demands_sim2 = results2.node['demand'].loc[:,wn.junction_name_list]
->>>>>>> ba6f5241
     
     assert_equal(pattern_name, 'ResetDemand2_10')
     assert_equal(len(wn.pattern_name_list), 2*wn.num_junctions+5)
