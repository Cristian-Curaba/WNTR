--- conflicted
+++ resolved
@@ -3,16 +3,10 @@
 from os.path import abspath, dirname, join
 import pandas as pd
 import pickle
-<<<<<<< HEAD
-resilienceMainDir = os.path.abspath(
-    os.path.join( os.path.dirname( os.path.abspath( inspect.getfile(
-        inspect.currentframe() ) ) ), '..', '..' ))
-=======
 
 testdir = dirname(abspath(str(__file__)))
 test_datadir = join(testdir,'networks_for_testing')
 ex_datadir = join(testdir,'..','..','examples','networks')
->>>>>>> 78a37699
 
 class TestResetInitialValues(unittest.TestCase):
 
@@ -21,14 +15,8 @@
         import wntr
         self.wntr = wntr
 
-<<<<<<< HEAD
-        inp_file = resilienceMainDir+'/examples/networks/Net3.inp'
-        parser = self.wntr.epanet.InpFile()
-        self.wn = parser.read(inp_file)
-=======
         inp_file = join(ex_datadir, 'Net3.inp')
         self.wn = self.wntr.network.WaterNetworkModel(inp_file)
->>>>>>> 78a37699
         self.wn.options.hydraulic_timestep = 3600
         self.wn.options.duration = 24*3600
 
