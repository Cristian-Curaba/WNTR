"""
The wntr.network.model module includes methods to build a water network
model.

.. rubric:: Contents

.. autosummary::

    WaterNetworkModel
    PatternRegistry
    CurveRegistry
    SourceRegistry
    NodeRegistry
    LinkRegistry

"""
import logging
import six

import sys
if sys.version_info[0] == 2:
    from collections import MutableSequence
else:
    from collections.abc import MutableSequence

import numpy as np
import networkx as nx
import pandas as pd

from .options import WaterNetworkOptions
from .base import Link, Registry, LinkStatus, AbstractModel
from .elements import Junction, Reservoir, Tank
from .elements import Pipe, Pump, HeadPump, PowerPump
from .elements import Valve, PRValve, PSValve, PBValve, TCValve, FCValve, GPValve
from .elements import Pattern, TimeSeries, Demands, Curve, Source
from .controls import ControlPriority, _ControlType, TimeOfDayCondition, SimTimeCondition, ValueCondition, \
    TankLevelCondition, RelativeCondition, OrCondition, AndCondition, _CloseCVCondition, _OpenCVCondition, \
    _ClosePowerPumpCondition, _OpenPowerPumpCondition, _CloseHeadPumpCondition, _OpenHeadPumpCondition, \
    _ClosePRVCondition, _OpenPRVCondition, _ActivePRVCondition, _ClosePSVCondition, _OpenPSVCondition, \
    _ActivePSVCondition, _OpenFCVCondition, _ActiveFCVCondition, ControlAction, _InternalControlAction, Control, \
    ControlManager, Comparison, Rule
from collections import OrderedDict
from wntr.utils.ordered_set import OrderedSet

import wntr.epanet

logger = logging.getLogger(__name__)


class WaterNetworkModel(AbstractModel):
    """
    Water network model class.

    Parameters
    -------------------
    inp_file_name: string (optional)
        Directory and filename of EPANET inp file to load into the
        WaterNetworkModel object.
    """

    def __init__(self, inp_file_name=None):

        # Network name
        self.name = None

        self._options = WaterNetworkOptions()
        self._node_reg = NodeRegistry(self)
        self._link_reg = LinkRegistry(self)
        self._pattern_reg = PatternRegistry(self)
        self._curve_reg = CurveRegistry(self)
        self._controls = OrderedDict()
        self._sources = OrderedDict()

        self._node_reg._finalize_(self)
        self._link_reg._finalize_(self)
        self._pattern_reg._finalize_(self)
        self._curve_reg._finalize_(self)

        # Name of pipes that are check valves
        self._check_valves = []

        # NetworkX Graph to store the pipe connectivity and node coordinates

        self._Htol = 0.0001524  # Head tolerance in meters.
        self._Qtol = 2.83168e-6  # Flow tolerance in m^3/s.

        self._labels = None

        self._inpfile = None
        if inp_file_name:
            self.read_inpfile(inp_file_name)
            
        # To be deleted and/or renamed and/or moved
        # Time parameters
        self.sim_time = 0.0
        self._prev_sim_time = None  # the last time at which results were accepted
    
    def _compare(self, other):
        """
        Parameters
        ----------
        other: WaterNetworkModel

        Returns
        -------
        bool
        """
        if self.num_junctions  != other.num_junctions  or \
           self.num_reservoirs != other.num_reservoirs or \
           self.num_tanks      != other.num_tanks      or \
           self.num_pipes      != other.num_pipes      or \
           self.num_pumps      != other.num_pumps      or \
           self.num_valves     != other.num_valves:
            return False
        for name, node in self.nodes():
            if not node._compare(other.get_node(name)):
                return False
        for name, link in self.links():
            if not link._compare(other.get_link(name)):
                return False
        for name, pat in self.patterns():
            if pat != other.get_pattern(name):
                return False
        for name, curve in self.curves():
            if curve != other.get_curve(name):
                return False
        for name, source in self.sources():
            if source != other.get_source(name):
                return False
        if self.options != other.options:
            return False
        for name, control in self.controls():
            if not control._compare(other.get_control(name)):
                return False
        return True
    
    def _sec_to_string(self, sec):
        """Convert seconds to a time tuple"""
        hours = int(sec/3600.)
        sec -= hours*3600
        mm = int(sec/60.)
        sec -= mm*60
        return (hours, mm, int(sec))
    
    @property
    def _shifted_time(self):
        """
        Return the time in seconds shifted by the
        simulation start time (e.g. as specified in the
        inp file). This is, this is the time since 12 AM
        on the first day.
        """
        return self.sim_time + self.options.time.start_clocktime

    @property
    def _prev_shifted_time(self):
        """
        Return the time in seconds of the previous solve shifted by
        the simulation start time. That is, this is the time from 12
        AM on the first day to the time at the previous hydraulic
        timestep.
        """
        return self._prev_sim_time + self.options.time.start_clocktime

    @property
    def _clock_time(self):
        """
        Return the current time of day in seconds from 12 AM
        """
        return self.shifted_time % (24*3600)

    @property
    def _clock_day(self):
        """Return the clock-time day of the simulation"""
        return int(self.shifted_time / 86400)

    ### # 
    ### Iteratable attributes
    @property
    def options(self): 
        """The model's options object
        
        Returns
        -------
        WaterNetworkOptions
        
        """
        return self._options
    
    @property
    def nodes(self): 
        """The node registry (as property) or a generator for iteration (as function call)
        
        Returns
        -------
        NodeRegistry
        
        """
        return self._node_reg
    
    @property
    def links(self): 
        """The link registry (as property) or a generator for iteration (as function call)
        
        Returns
        -------
        LinkRegistry
        
        """
        return self._link_reg
    
    @property
    def patterns(self): 
        """The pattern registry (as property) or a generator for iteration (as function call)

        Returns
        -------
        PatternRegistry

        """
        return self._pattern_reg
    
    @property
    def curves(self): 
        """The curve registry (as property) or a generator for iteration (as function call)
        
        Returns
        -------
        CurveRegistry        
        
        """
        return self._curve_reg
    
    def sources(self):
        """Returns a generator to iterate over all sources

        Returns
        -------
        A generator in the format (name, object).
        """
        for source_name, source in self._sources.items():
            yield source_name, source
        
    def controls(self):
        """Returns a generator to iterate over all controls

        Returns
        -------
        A generator in the format (name, object).
        """
        for control_name, control in self._controls.items():
            yield control_name, control
                
    ### # 
    ### Element iterators
    @property
    def junctions(self): 
        """Iterator over all junctions"""
        return self._node_reg.junctions
    
    @property
    def tanks(self): 
        """Iterator over all tanks"""
        return self._node_reg.tanks
    
    @property
    def reservoirs(self): 
        """Iterator over all reservoirs"""        
        return self._node_reg.reservoirs
    
    @property
    def pipes(self): 
        """Iterator over all pipes"""        
        return self._link_reg.pipes
    
    @property
    def pumps(self): 
        """Iterator over all pumps"""        
        return self._link_reg.pumps
    
    @property
    def valves(self): 
        """Iterator over all valves"""        
        return self._link_reg.valves

    @property
    def head_pumps(self):
        """Iterator over all head-based pumps"""
        return self._link_reg.head_pumps

    @property
    def power_pumps(self):
        """Iterator over all power pumps"""
        return self._link_reg.power_pumps

    @property
    def prvs(self):
        """Iterator over all pressure reducing valves (PRVs)"""        
        return self._link_reg.prvs

    @property
    def psvs(self):
        """Iterator over all pressure sustaining valves (PSVs)"""        
        return self._link_reg.psvs

    @property
    def pbvs(self):
        """Iterator over all pressure breaker valves (PBVs)"""        
        return self._link_reg.pbvs

    @property
    def tcvs(self):
        """Iterator over all throttle control valves (TCVs)"""        
        return self._link_reg.tcvs

    @property
    def fcvs(self):
        """Iterator over all flow control valves (FCVs)"""        
        return self._link_reg.fcvs

    @property
    def gpvs(self):
        """Iterator over all general purpose valves (GPVs)"""        
        return self._link_reg.gpvs
    
    """
    ### # 
    ### Create blank, unregistered objects (for direct assignment)
    def new_demand_timeseries_list(self):
        return Demands(self) 
    
    def new_timeseries(self):
        return TimeSeries(self, 0.0)
    
    def new_pattern(self):
        return Pattern(None, time_options=self._options.time)
    """
    
    ### # 
    ### Add elements to the model
    def add_junction(self, name, base_demand=0.0, demand_pattern=None, 
                     elevation=0.0, coordinates=None, demand_category=None):
        """
        Adds a junction to the water network model

        Parameters
        -------------------
        name : string
            Name of the junction.
        base_demand : float
            Base demand at the junction.
        demand_pattern : string or Pattern
            Name of the demand pattern or the actual Pattern object
        elevation : float
            Elevation of the junction.
        coordinates : tuple of floats
            X-Y coordinates of the node location.
        demand_category  : string
            Name of the demand category
        """
        self._node_reg.add_junction(name, base_demand, demand_pattern, 
                                    elevation, coordinates, demand_category)

    def add_tank(self, name, elevation=0.0, init_level=3.048,
                 min_level=0.0, max_level=6.096, diameter=15.24,
                 min_vol=0.0, vol_curve=None, coordinates=None):
        """
        Adds a tank to the water network model

        Parameters
        -------------------
        name : string
            Name of the tank.
        elevation : float
            Elevation at the Tank.
        init_level : float
            Initial tank level.
        min_level : float
            Minimum tank level.
        max_level : float
            Maximum tank level.
        diameter : float
            Tank diameter.
        min_vol : float
            Minimum tank volume.
        vol_curve : str
            Name of a volume curve, optional
        coordinates : tuple of floats, optional
            X-Y coordinates of the node location.
            
        Raises
        ------
        ValueError
            If `init_level` greater than `max_level` or less than `min_level`
            
        """
        self._node_reg.add_tank(name, elevation, init_level, min_level, 
                                max_level, diameter, min_vol, vol_curve, 
                                coordinates)

    def add_reservoir(self, name, base_head=0.0, head_pattern=None, coordinates=None):
        """
        Adds a reservoir to the water network model

        Parameters
        ----------
        name : string
            Name of the reservoir.
        base_head : float, optional
            Base head at the reservoir.
        head_pattern : string
            Name of the head pattern (optional)
        coordinates : tuple of floats, optional
            X-Y coordinates of the node location.
        
        """
        self._node_reg.add_reservoir(name, base_head, head_pattern, coordinates)

    def add_pipe(self, name, start_node_name, end_node_name, length=304.8,
                 diameter=0.3048, roughness=100, minor_loss=0.0, status='OPEN', 
                 check_valve_flag=False):
        """
        Adds a pipe to the water network model

        Parameters
        ----------
        name : string
            Name of the pipe.
        start_node_name : string
             Name of the start node.
        end_node_name : string
             Name of the end node.
        length : float, optional
            Length of the pipe.
        diameter : float, optional
            Diameter of the pipe.
        roughness : float, optional
            Pipe roughness coefficient.
        minor_loss : float, optional
            Pipe minor loss coefficient.
        status : string, optional
            Pipe status. Options are 'Open' or 'Closed'.
        check_valve_flag : bool, optional
            True if the pipe has a check valve.
            False if the pipe does not have a check valve.
        
        """
        self._link_reg.add_pipe(name, start_node_name, end_node_name, length, 
                                diameter, roughness, minor_loss, status, 
                                check_valve_flag)
        if check_valve_flag:
            self._check_valves.append(name)


    def add_pump(self, name, start_node_name, end_node_name, pump_type='POWER',
                 pump_parameter=50.0, speed=1.0, pattern=None):
        """
        Adds a pump to the water network model

        Parameters
        ----------
        name : string
            Name of the pump.
        start_node_name : string
             Name of the start node.
        end_node_name : string
             Name of the end node.
        pump_type : string, optional
            Type of information provided for a pump. Options are 'POWER' or 'HEAD'.
        pump_parameter : float or str object
            Float value of power in KW. Head curve name.
        speed: float
            Relative speed setting (1.0 is normal speed)
        pattern: str
            ID of pattern for speed setting
        
        """
        self._link_reg.add_pump(name, start_node_name, end_node_name, pump_type, 
                                pump_parameter, speed, pattern)
    
    def add_valve(self, name, start_node_name, end_node_name,
                 diameter=0.3048, valve_type='PRV', minor_loss=0.0, setting=0.0):
        """
        Adds a valve to the water network model

        Parameters
        ----------
        name : string
            Name of the valve.
        start_node_name : string
             Name of the start node.
        end_node_name : string
             Name of the end node.
        diameter : float, optional
            Diameter of the valve.
        valve_type : string, optional
            Type of valve. Options are 'PRV', etc.
        minor_loss : float, optional
            Pipe minor loss coefficient.
        setting : float or string, optional
            pressure setting for PRV, PSV, or PBV,
            flow setting for FCV,
            loss coefficient for TCV,
            name of headloss curve for GPV.
        
        """
        self._link_reg.add_valve(name, start_node_name, end_node_name, diameter, 
                                 valve_type, minor_loss, setting)

    def add_pattern(self, name, pattern=None):
        """
        Adds a pattern to the water network model
        
        The pattern can be either a list of values (list, numpy array, etc.) or a 
        :class:`~wntr.network.elements.Pattern` object. The Pattern class has options to automatically
        create certain types of patterns, such as a single, on/off pattern (previously created using
        the start_time and stop_time arguments to this function) -- see the class documentation for
        examples.

        
        .. warning::
            Patterns **must** be added to the model prior to adding any model element that uses the pattern,
            such as junction demands, sources, etc. Patterns are linked by reference, so changes to a 
            pattern affects all elements using that pattern. 

            
        .. warning::
            Patterns **always** use the global water network model options.time values.
            Patterns **will not** be resampled to match these values, it is assumed that 
            patterns created using Pattern(...) or Pattern.binary_pattern(...) object used the same 
            pattern timestep value as the global value, and they will be treated accordingly.


        Parameters
        ----------
        name : string
            Name of the pattern.
        pattern : list of floats or Pattern
            A list of floats that make up the pattern, or a :class:`~wntr.network.elements.Pattern` object.

        Raises
        ------
        ValueError
            If adding a pattern with `name` that already exists.

        
        """
        self._pattern_reg.add_pattern(name, pattern)
            
    def add_curve(self, name, curve_type, xy_tuples_list):
        """
        Adds a curve to the water network model

        Parameters
        ----------
        name : string
            Name of the curve.
        curve_type : string
            Type of curve. Options are HEAD, EFFICIENCY, VOLUME, HEADLOSS.
        xy_tuples_list : list of (x, y) tuples
            List of X-Y coordinate tuples on the curve.
        """
        self._curve_reg.add_curve(name, curve_type, xy_tuples_list)
        
    def add_source(self, name, node_name, source_type, quality, pattern=None):
        """
        Adds a source to the water network model

        Parameters
        ----------
        name : string
            Name of the source

        node_name: string
            Injection node.

        source_type: string
            Source type, options = CONCEN, MASS, FLOWPACED, or SETPOINT

        quality: float
            Source strength in Mass/Time for MASS and Mass/Volume for CONCEN, 
            FLOWPACED, or SETPOINT

        pattern: string or Pattern object
            Pattern name or object
        """
        if pattern and isinstance(pattern, six.string_types):
            pattern = self.get_pattern(pattern)
        source = Source(self, name, node_name, source_type, quality, pattern)
        self._sources[source.name] = source
        self._pattern_reg.add_usage(source.strength_timeseries.pattern_name, (source.name, 'Source'))
        self._node_reg.add_usage(source.node_name, (source.name, 'Source'))

    def add_control(self, name, control_object):
        """
        Adds a control or rule to the water network model

        Parameters
        ----------
        name : string
           control object name.
        control_object : Control or Rule
            Control or Rule object.
        """
        if name in self._controls:
            raise ValueError('The name provided for the control is already used. Please either remove the control with that name first or use a different name for this control.')
        self._controls[name] = control_object
    
    
    ### # 
    ### Remove elements from the model
    def remove_node(self, name, with_control=False, force=False):
        """Removes a node from the water network model"""
        node = self.get_node(name)
        if not force:
            if with_control:
                x=[]
                for control_name, control in self._controls.items():
                    if node in control.requires():
                        logger.warning(control._control_type_str()+' '+control_name+' is being removed along with node '+name)
                        x.append(control_name)
                for i in x:
                    self.remove_control(i)
            else:
                for control_name, control in self._controls.items():
                    if node in control.requires():
                        raise RuntimeError('Cannot remove node {0} without first removing control/rule {1}'.format(name, control_name))
        self._node_reg.__delitem__(name)

    def remove_link(self, name, with_control=False, force=False):
        """Removes a link from the water network model"""
        link = self.get_link(name)
        if not force:
            if with_control:
                x=[]
                for control_name, control in self._controls.items():
                    if link in control.requires():
                        logger.warning(control._control_type_str()+' '+control_name+' is being removed along with link '+name)
                        x.append(control_name)
                for i in x:
                    self.remove_control(i)
            else:
                for control_name, control in self._controls.items():
                    if link in control.requires():
                        raise RuntimeError('Cannot remove link {0} without first removing control/rule {1}'.format(name, control_name))
        self._link_reg.__delitem__(name)

    def remove_pattern(self, name): 
        """Removes a pattern from the water network model"""
        self._pattern_reg.__delitem__(name)
        
    def remove_curve(self, name): 
        """Removes a curve from the water network model"""
        self._curve_reg.__delitem__(name)
        
    def remove_source(self, name):
        """Removes a source from the water network model

        Parameters
        ----------
        name : string
           The name of the source object to be removed
        """
        logger.warning('You are deleting a source. This could have unintended \
            side effects. If you are replacing values, use get_source(name) \
            and modify it instead.')
        source = self._sources[name]
        self._pattern_reg.remove_usage(source.strength_timeseries.pattern_name, (source.name, 'Source'))
        self._node_reg.remove_usage(source.node_name, (source.name, 'Source'))            
        del self._sources[name]
        
    def remove_control(self, name): 
        """Removes a control from the water network model"""
        del self._controls[name]

    def _discard_control(self, name):
        """Removes a control from the water network model
        
        If the control is not present, an exception is not raised.

        Parameters
        ----------
        name : string
           The name of the control object to be removed.
        """
        try:
            del self._controls[name]
        except KeyError:
            pass
    
    ### # 
    ### Get elements from the model
    def get_node(self, name): 
        """Get a specific node
        
        Parameters
        ----------
        name : str
            The node name
            
        Returns
        -------
        Junction, Tank, or Reservoir
        
        """
        return self._node_reg[name]
    
    def get_link(self, name): 
        """Get a specific link
        
        Parameters
        ----------
        name : str
            The link name
            
        Returns
        -------
        Pipe, Pump, or Valve
        
        """
        return self._link_reg[name]
    
    def get_pattern(self, name): 
        """Get a specific pattern
        
        Parameters
        ----------
        name : str
            The pattern name
            
        Returns
        -------
        Pattern
        
        """
        return self._pattern_reg[name]
    
    def get_curve(self, name): 
        """Get a specific curve
        
        Parameters
        ----------
        name : str
            The curve name
            
        Returns
        -------
        Curve
        
        """
        return self._curve_reg[name]
    
    def get_source(self, name):
        """Get a specific source
        
        Parameters
        ----------
        name : str
            The source name
            
        Returns
        -------
        Source
        
        """
        return self._sources[name]
    
    def get_control(self, name): 
        """Get a specific control or rule
        
        Parameters
        ----------
        name : str
            The control name
            
        Returns
        -------
        ctrl: Control or Rule
        
        """
        return self._controls[name]
    
    ### # 
    ### Get controls from the model (move?)
    def _get_all_tank_controls(self):

        tank_controls = []

        for tank_name, tank in self.nodes(Tank):

            # add the tank controls
            all_links = self.get_links_for_node(tank_name, 'ALL')

            # First take care of the min level
            min_head = tank.min_level+tank.elevation
            for link_name in all_links:
                link = self.get_link(link_name)
<<<<<<< HEAD
                link_has_cv = False # CV with flow leaving the tank
=======
                link_has_cv = False # flow leaving the tank (start node = tank)
>>>>>>> ba6f5241
                if isinstance(link, Pipe):
                    if link.cv:
                        if link.end_node_name == tank_name:
                            continue
                        else:
                            link_has_cv = True
                elif isinstance(link, Pump):
                    if link.end_node_name == tank_name:
                        continue
                    else:
                        link_has_cv = True

                close_control_action = _InternalControlAction(link, '_internal_status', LinkStatus.Closed, 'status')
                open_control_action = _InternalControlAction(link, '_internal_status', LinkStatus.Open, 'status')

                close_condition = ValueCondition(tank, 'head', Comparison.le, min_head)
                close_control_1 = Control(condition=close_condition, then_action=close_control_action,
                                          priority=ControlPriority.medium)
                close_control_1._control_type = _ControlType.pre_and_postsolve
                tank_controls.append(close_control_1)

                if not link_has_cv:
                    open_condition_1 = ValueCondition(tank, 'head', Comparison.ge, min_head+self._Htol)
                    open_control_1 = Control(condition=open_condition_1, then_action=open_control_action,
                                             priority=ControlPriority.low)
                    open_control_1._control_type = _ControlType.postsolve
                    tank_controls.append(open_control_1)

                    if link.start_node is tank:
                        other_node = link.end_node
                    elif link.end_node is tank:
                        other_node = link.start_node
                    else:
                        raise RuntimeError('Tank is neither the start node nore the end node.')
                    open_condition_2a = RelativeCondition(tank, 'head', Comparison.le, other_node, 'head')
                    open_condition_2b = ValueCondition(tank, 'head', Comparison.le, min_head+self._Htol)
                    open_condition_2 = AndCondition(open_condition_2a, open_condition_2b)
                    open_control_2 = Control(condition=open_condition_2, then_action=open_control_action,
                                             priority=ControlPriority.high)
                    open_control_2._control_type = _ControlType.postsolve
                    tank_controls.append(open_control_2)

            # Now take care of the max level
            max_head = tank.max_level+tank.elevation
            for link_name in all_links:
                link = self.get_link(link_name)
<<<<<<< HEAD
                link_has_cv = False # CV with flow entering the tank
=======
                link_has_cv = False # flow entering the tank (end node = tank)
>>>>>>> ba6f5241
                if isinstance(link, Pipe):
                    if link.cv:
                        if link.start_node_name == tank_name:
                            continue
                        else:
                            link_has_cv = True 
                if isinstance(link, Pump):
                    if link.start_node_name == tank_name:
                        continue
                    else:
                        link_has_cv = True

                close_control_action = _InternalControlAction(link, '_internal_status', LinkStatus.Closed, 'status')
                open_control_action = _InternalControlAction(link, '_internal_status', LinkStatus.Open, 'status')

                close_condition = ValueCondition(tank, 'head', Comparison.ge, max_head)
                close_control = Control(condition=close_condition, then_action=close_control_action,
                                        priority=ControlPriority.medium)
                close_control._control_type = _ControlType.pre_and_postsolve
                tank_controls.append(close_control)

                if not link_has_cv:
                    open_condition_1 = ValueCondition(tank, 'head', Comparison.le, max_head - self._Htol)
                    open_control_1 = Control(condition=open_condition_1, then_action=open_control_action,
                                             priority=ControlPriority.low)
                    open_control_1._control_type = _ControlType.postsolve
                    tank_controls.append(open_control_1)

                    if link.start_node is tank:
                        other_node = link.end_node
                    elif link.end_node is tank:
                        other_node = link.start_node
                    else:
                        raise RuntimeError('Tank is neither the start node nore the end node.')
                    open_condition_2a = RelativeCondition(tank, 'head', Comparison.ge, other_node, 'head')
                    open_condition_2b = ValueCondition(tank, 'head', Comparison.ge, max_head-self._Htol)
                    open_condition_2 = AndCondition(open_condition_2a, open_condition_2b)
                    open_control_2 = Control(condition=open_condition_2, then_action=open_control_action,
                                             priority=ControlPriority.high)
                    open_control_2._control_type = _ControlType.postsolve
                    tank_controls.append(open_control_2)

        return tank_controls

    def _get_cv_controls(self):
        cv_controls = []
        for pipe_name in self._check_valves:
            pipe = self.get_link(pipe_name)
            open_condition = _OpenCVCondition(self, pipe)
            close_condition = _CloseCVCondition(self, pipe)
            open_action = _InternalControlAction(pipe, '_internal_status', LinkStatus.Open, 'status')
            close_action = _InternalControlAction(pipe, '_internal_status', LinkStatus.Closed, 'status')
            open_control = Control(condition=open_condition, then_action=open_action, priority=ControlPriority.very_low)
            close_control = Control(condition=close_condition, then_action=close_action, priority=ControlPriority.very_high)
            open_control._control_type = _ControlType.postsolve
            close_control._control_type = _ControlType.postsolve
            cv_controls.append(open_control)
            cv_controls.append(close_control)

        return cv_controls
    
    def _get_pump_controls(self):
        pump_controls = []

        for control_name, control in self.controls():
            for action in control.actions():
                target_obj, target_attr = action.target()
                if target_attr == 'base_speed':
                    if not isinstance(target_obj, Pump):
                        raise ValueError('base_speed can only be changed on pumps; ' + str(control))
                    new_status = LinkStatus.Open
                    new_action = ControlAction(target_obj, 'status', new_status)
                    condition = control.condition
                    new_control = type(control)(condition, new_action, priority=control.priority)
                    pump_controls.append(new_control)

        for pump_name, pump in self.pumps():
            close_control_action = _InternalControlAction(pump, '_internal_status', LinkStatus.Closed, 'status')
            open_control_action = _InternalControlAction(pump, '_internal_status', LinkStatus.Open, 'status')

            if pump.pump_type == 'HEAD':
                close_condition = _CloseHeadPumpCondition(self, pump)
                open_condition = _OpenHeadPumpCondition(self, pump)
            elif pump.pump_type == 'POWER':
                close_condition = _ClosePowerPumpCondition(self, pump)
                open_condition = _OpenPowerPumpCondition(self, pump)
            else:
                raise ValueError('Unrecognized pump pump_type: {0}'.format(pump.pump_type))

            close_control = Control(condition=close_condition, then_action=close_control_action, priority=ControlPriority.very_high)
            open_control = Control(condition=open_condition, then_action=open_control_action, priority=ControlPriority.very_low)

            close_control._control_type = _ControlType.postsolve
            open_control._control_type = _ControlType.postsolve

            pump_controls.append(close_control)
            pump_controls.append(open_control)

        return pump_controls

    def _get_valve_controls(self):
        valve_controls = []

        for control_name, control in self.controls():
            for action in control.actions():
                target_obj, target_attr = action.target()
                if target_attr == 'setting':
                    if isinstance(target_obj, Valve):
                        new_status = LinkStatus.Active
                    elif isinstance(target_obj, Pump):
                        raise ValueError('Cannot control settings on pumps; use "base_speed"; ' + str(control))
                    else:
                        raise ValueError('Settings can only be changed on valves: ' + str(control))
                    new_action = ControlAction(target_obj, 'status', new_status)
                    condition = control.condition
                    new_control = type(control)(condition, new_action, priority=control.priority)
                    valve_controls.append(new_control)

        for valve_name, valve in self.valves():

            if valve.valve_type == 'PRV':
                close_condition = _ClosePRVCondition(self, valve)
                open_condition = _OpenPRVCondition(self, valve)
                active_condition = _ActivePRVCondition(self, valve)
                close_action = _InternalControlAction(valve, '_internal_status', LinkStatus.Closed, 'status')
                open_action = _InternalControlAction(valve, '_internal_status', LinkStatus.Open, 'status')
                active_action = _InternalControlAction(valve, '_internal_status', LinkStatus.Active, 'status')
                close_control = Control(condition=close_condition, then_action=close_action, priority=ControlPriority.very_high)
                open_control = Control(condition=open_condition, then_action=open_action, priority=ControlPriority.very_low)
                active_control = Control(condition=active_condition, then_action=active_action, priority=ControlPriority.very_low)
                close_control._control_type = _ControlType.postsolve
                open_control._control_type = _ControlType.postsolve
                active_control._control_type = _ControlType.postsolve
                valve_controls.append(close_control)
                valve_controls.append(open_control)
                valve_controls.append(active_control)

                upstream_link_closed_conditions = list()
                for upstream_link_name in self.get_links_for_node(node_name=valve.start_node_name, flag='ALL'):
                    if upstream_link_name == valve.name:
                        continue
                    upstream_link = self.get_link(upstream_link_name)
                    _condition = ValueCondition(source_obj=upstream_link, source_attr='status', relation=Comparison.eq, threshold=LinkStatus.Closed)
                    upstream_link_closed_conditions.append(_condition)
                if len(upstream_link_closed_conditions) == 0:
                    condition = ValueCondition(source_obj=valve, source_attr='status', relation=Comparison.eq, threshold=LinkStatus.Active)
                    action = _InternalControlAction(valve, '_internal_status', LinkStatus.Open, 'status')
                    control = Control(condition=condition, then_action=action, priority=ControlPriority.low)
                    control._control_type = _ControlType.feasibility
                    valve_controls.append(control)
                else:
                    condition = ValueCondition(source_obj=valve, source_attr='status', relation=Comparison.eq, threshold=LinkStatus.Active)
                    for _cond in upstream_link_closed_conditions:
                        condition = AndCondition(cond1=condition, cond2=_cond)
                    action = _InternalControlAction(valve, '_internal_status', LinkStatus.Open, 'status')
                    control = Control(condition=condition, then_action=action, priority=ControlPriority.low)
                    control._control_type = _ControlType.feasibility
                    valve_controls.append(control)

            elif valve.valve_type == 'PSV':
                close_condition = _ClosePSVCondition(self, valve)
                open_condition = _OpenPSVCondition(self, valve)
                active_condition = _ActivePSVCondition(self, valve)
                close_action = _InternalControlAction(valve, '_internal_status', LinkStatus.Closed, 'status')
                open_action = _InternalControlAction(valve, '_internal_status', LinkStatus.Open, 'status')
                active_action = _InternalControlAction(valve, '_internal_status', LinkStatus.Active, 'status')
                close_control = Control(condition=close_condition, then_action=close_action, priority=ControlPriority.very_high)
                open_control = Control(condition=open_condition, then_action=open_action, priority=ControlPriority.very_low)
                active_control = Control(condition=active_condition, then_action=active_action, priority=ControlPriority.very_low)
                close_control._control_type = _ControlType.postsolve
                open_control._control_type = _ControlType.postsolve
                active_control._control_type = _ControlType.postsolve
                valve_controls.append(close_control)
                valve_controls.append(open_control)
                valve_controls.append(active_control)

                downstream_link_closed_conditions = list()
                for downstream_link_name in self.get_links_for_node(node_name=valve.end_node_name, flag='ALL'):
                    if downstream_link_name == valve.name:
                        continue
                    downstream_link = self.get_link(downstream_link_name)
                    _condition = ValueCondition(source_obj=downstream_link, source_attr='status', relation=Comparison.eq, threshold=LinkStatus.Closed)
                    downstream_link_closed_conditions.append(_condition)
                if len(downstream_link_closed_conditions) == 0:
                    condition = ValueCondition(source_obj=valve, source_attr='status', relation=Comparison.eq, threshold=LinkStatus.Active)
                    action = _InternalControlAction(valve, '_internal_status', LinkStatus.Open, 'status')
                    control = Control(condition=condition, then_action=action, priority=ControlPriority.low)
                    control._control_type = _ControlType.feasibility
                    valve_controls.append(control)
                else:
                    condition = ValueCondition(source_obj=valve, source_attr='status', relation=Comparison.eq, threshold=LinkStatus.Active)
                    for _cond in downstream_link_closed_conditions:
                        condition = AndCondition(cond1=condition, cond2=_cond)
                    action = _InternalControlAction(valve, '_internal_status', LinkStatus.Open, 'status')
                    control = Control(condition=condition, then_action=action, priority=ControlPriority.low)
                    control._control_type = _ControlType.feasibility
                    valve_controls.append(control)

            elif valve.valve_type == 'FCV':
                open_condition = _OpenFCVCondition(self, valve)
                active_condition = _ActiveFCVCondition(self, valve)
                open_action = _InternalControlAction(valve, '_internal_status', LinkStatus.Open, 'status')
                active_action = _InternalControlAction(valve, '_internal_status', LinkStatus.Active, 'status')
                open_control = Control(condition=open_condition, then_action=open_action, priority=ControlPriority.very_low)
                active_control = Control(condition=active_condition, then_action=active_action, priority=ControlPriority.very_low)
                open_control._control_type = _ControlType.postsolve
                active_control._control_type = _ControlType.postsolve
                valve_controls.append(open_control)
                valve_controls.append(active_control)

                downstream_link_closed_conditions = list()
                for downstream_link_name in self.get_links_for_node(node_name=valve.end_node_name, flag='ALL'):
                    if downstream_link_name == valve.name:
                        continue
                    downstream_link = self.get_link(downstream_link_name)
                    _condition = ValueCondition(source_obj=downstream_link, source_attr='status', relation=Comparison.eq, threshold=LinkStatus.Closed)
                    downstream_link_closed_conditions.append(_condition)
                if len(downstream_link_closed_conditions) == 0:
                    condition = ValueCondition(source_obj=valve, source_attr='status', relation=Comparison.eq, threshold=LinkStatus.Active)
                    action = _InternalControlAction(valve, '_internal_status', LinkStatus.Open, 'status')
                    control = Control(condition=condition, then_action=action, priority=ControlPriority.low)
                    control._control_type = _ControlType.feasibility
                    valve_controls.append(control)
                else:
                    condition = ValueCondition(source_obj=valve, source_attr='status', relation=Comparison.eq, threshold=LinkStatus.Active)
                    for _cond in downstream_link_closed_conditions:
                        condition = AndCondition(cond1=condition, cond2=_cond)
                    action = _InternalControlAction(valve, '_internal_status', LinkStatus.Open, 'status')
                    control = Control(condition=condition, then_action=action, priority=ControlPriority.low)
                    control._control_type = _ControlType.feasibility
                    valve_controls.append(control)

                upstream_link_closed_conditions = list()
                for upstream_link_name in self.get_links_for_node(node_name=valve.start_node_name, flag='ALL'):
                    if upstream_link_name == valve.name:
                        continue
                    upstream_link = self.get_link(upstream_link_name)
                    _condition = ValueCondition(source_obj=upstream_link, source_attr='status', relation=Comparison.eq, threshold=LinkStatus.Closed)
                    upstream_link_closed_conditions.append(_condition)
                if len(upstream_link_closed_conditions) == 0:
                    condition = ValueCondition(source_obj=valve, source_attr='status', relation=Comparison.eq, threshold=LinkStatus.Active)
                    action = _InternalControlAction(valve, '_internal_status', LinkStatus.Open, 'status')
                    control = Control(condition=condition, then_action=action, priority=ControlPriority.low)
                    control._control_type = _ControlType.feasibility
                    valve_controls.append(control)
                else:
                    condition = ValueCondition(source_obj=valve, source_attr='status', relation=Comparison.eq, threshold=LinkStatus.Active)
                    for _cond in upstream_link_closed_conditions:
                        condition = AndCondition(cond1=condition, cond2=_cond)
                    action = _InternalControlAction(valve, '_internal_status', LinkStatus.Open, 'status')
                    control = Control(condition=condition, then_action=action, priority=ControlPriority.low)
                    control._control_type = _ControlType.feasibility
                    valve_controls.append(control)

        return valve_controls

    ### #
    ### Name lists
    @property
    def node_name_list(self): 
        """Get a list of node names
        
        Returns
        -------
        list of strings
        
        """
        return list(self._node_reg.keys())

    @property
    def junction_name_list(self): 
        """Get a list of junction names
        
        Returns
        -------
        list of strings
        
        """
        return list(self._node_reg.junction_names)

    @property
    def tank_name_list(self): 
        """Get a list of tanks names
        
        Returns
        -------
        list of strings
        
        """
        return list(self._node_reg.tank_names)

    @property
    def reservoir_name_list(self): 
        """Get a list of reservoir names
        
        Returns
        -------
        list of strings
        
        """
        return list(self._node_reg.reservoir_names)

    @property
    def link_name_list(self): 
        """Get a list of link names
        
        Returns
        -------
        list of strings
        
        """
        return list(self._link_reg.keys())

    @property
    def pipe_name_list(self): 
        """Get a list of pipe names
        
        Returns
        -------
        list of strings
        
        """
        return list(self._link_reg.pipe_names)

    @property
    def pump_name_list(self):
        """Get a list of pump names (both types included)

        Returns
        -------
        list of strings

        """
        return list(self._link_reg.pump_names)

    @property
    def head_pump_name_list(self):
        """Get a list of head pump names

        Returns
        -------
        list of strings

        """
        return list(self._link_reg.head_pump_names)

    @property
    def power_pump_name_list(self):
        """Get a list of power pump names

        Returns
        -------
        list of strings

        """
        return list(self._link_reg.power_pump_names)

    @property
    def valve_name_list(self):
        """Get a list of valve names (all types included)

        Returns
        -------
        list of strings

        """
        return list(self._link_reg.valve_names)

    @property
    def prv_name_list(self):
        """Get a list of prv names

        Returns
        -------
        list of strings

        """
        return list(self._link_reg.prv_names)

    @property
    def psv_name_list(self):
        """Get a list of psv names

        Returns
        -------
        list of strings

        """
        return list(self._link_reg.psv_names)

    @property
    def pbv_name_list(self):
        """Get a list of pbv names

        Returns
        -------
        list of strings

        """
        return list(self._link_reg.pbv_names)

    @property
    def tcv_name_list(self):
        """Get a list of tcv names

        Returns
        -------
        list of strings

        """
        return list(self._link_reg.tcv_names)

    @property
    def fcv_name_list(self):
        """Get a list of fcv names

        Returns
        -------
        list of strings

        """
        return list(self._link_reg.fcv_names)

    @property
    def gpv_name_list(self):
        """Get a list of gpv names

        Returns
        -------
        list of strings

        """
        return list(self._link_reg.gpv_names)

    @property
    def pattern_name_list(self): 
        """Get a list of pattern names
        
        Returns
        -------
        list of strings
        
        """
        return list(self._pattern_reg.keys())

    @property
    def curve_name_list(self): 
        """Get a list of curve names
        
        Returns
        -------
        list of strings
        
        """
        return list(self._curve_reg.keys())

    @property
    def source_name_list(self): 
        """Get a list of source names
        
        Returns
        -------
        list of strings
        
        """
        return list(self._sources.keys())

    @property
    def control_name_list(self): 
        """Get a list of control/rule names
        
        Returns
        -------
        list of strings
        
        """
        return list(self._controls.keys())
    
    ### # 
    ### Counts
    @property
    def num_nodes(self): 
        """The number of nodes"""
        return len(self._node_reg)
    
    @property
    def num_junctions(self): 
        """The number of junctions"""
        return len(self._node_reg.junction_names)
    
    @property
    def num_tanks(self): 
        """The number of tanks"""
        return len(self._node_reg.tank_names)
    
    @property
    def num_reservoirs(self): 
        """The number of reservoirs"""
        return len(self._node_reg.reservoir_names)
    
    @property
    def num_links(self): 
        """The number of links"""
        return len(self._link_reg)
    
    @property
    def num_pipes(self): 
        """The number of pipes"""
        return len(self._link_reg.pipe_names)
    
    @property
    def num_pumps(self): 
        """The number of pumps"""
        return len(self._link_reg.pump_names)
    
    @property
    def num_valves(self): 
        """The number of valves"""
        return len(self._link_reg.valve_names)
    
    @property
    def num_patterns(self): 
        """The number of patterns"""
        return len(self._pattern_reg)
    
    @property
    def num_curves(self): 
        """The number of curves"""
        return len(self._curve_reg)
    
    @property
    def num_sources(self): 
        """The number of sources"""
        return len(self._sources)
    
    @property
    def num_controls(self): 
        """The number of controls"""
        return len(self._controls)
    
    ### #
    ### Helper functions
    def describe(self, level=0):
        """
        Describe number of components in the network model
        
        Parameters
        ----------
        level : int (0, 1, or 2)
            
           * Level 0 returns the number of Nodes, Links, Patterns, Curves, Sources, and Controls.
           * Level 1 includes information from Level 0 but 
             divides Nodes into Junctions, Tanks, and Reservoirs, 
             divides Links into Pipes, Pumps, and Valves, and 
             divides Curves into Pump, Efficiency, Headloss, and Volume.
           * Level 2 includes information from Level 1 but 
             divides Pumps into Head and Power, and 
             divides Valves into PRV, PSV, PBV, TCV, FCV, and GPV.
            
        Returns
        -------
        A dictionary with component counts
        """
        
        d = {'Nodes': self.num_nodes,
             'Links': self.num_links,
             'Patterns': self.num_patterns,
             'Curves': self.num_curves,
             'Sources': self.num_sources,
             'Controls': self.num_controls}
        
        if level >= 1:
            d['Nodes'] = {
                    'Junctions': self.num_junctions,
                    'Tanks': self.num_tanks,
                    'Reservoirs': self.num_reservoirs}
            d['Links'] = {
                    'Pipes': self.num_pipes,
                    'Pumps': self.num_pumps,
                    'Valves': self.num_valves}
            d['Curves'] = {
                    'Pump': len(self._curve_reg._pump_curves), 
                    'Efficiency': len(self._curve_reg._efficiency_curves),  
                    'Headloss': len(self._curve_reg._headloss_curves), 
                    'Volume': len(self._curve_reg._volume_curves)}
            
        if level >= 2:
            d['Links']['Pumps'] = {
                    'Head': len(list(self.head_pumps())),
                    'Power': len(list(self.power_pumps()))}
            d['Links']['Valves'] = {
                    'PRV': len(list(self.prvs())),
                    'PSV': len(list(self.psvs())),
                    'PBV': len(list(self.pbvs())),
                    'TCV': len(list(self.tcvs())),
                    'FCV': len(list(self.fcvs())),
                    'GPV': len(list(self.gpvs()))}
                
        return d
    
    def todict(self):
        """Dictionary representation of the water network model"""
        d = dict(options=self._options.todict(),
                 nodes=self._node_reg.tolist(),
                 links=self._link_reg.tolist(),
                 curves=self._curve_reg.tolist(),
                 controls=self._controls,
                 patterns=self._pattern_reg.tolist()
                 )
        return d
    
    def get_graph(self, node_weight=None, link_weight=None, modify_direction=False):
        """
        Returns a networkx MultiDiGraph of the water network model
        
        Parameters
        ----------
        node_weight :  dict or pandas Series (optional)
            Node weights
        link_weight : dict or pandas Series (optional)
            Link weights.  
        modify_direction : bool (optional)
            If True, than if the link weight is negative, the link start and 
            end node are switched and the abs(weight) is assigned to the link
            (this is useful when weighting graphs by flowrate). If False, link 
            direction and weight are not changed.
            
        Returns
        --------
        networkx MultiDiGraph
        """
        G = nx.MultiDiGraph()
        
        for name, node in self.nodes():
            G.add_node(name)
            nx.set_node_attributes(G, name='pos', values={name: node.coordinates})
            nx.set_node_attributes(G, name='type', values={name: node.node_type})
            
            if node_weight is not None:
                try: # weight nodes
                    value = node_weight[name]
                    nx.set_node_attributes(G, name='weight', values={name: value})
                except:
                    pass
            
        for name, link in self.links():
            start_node = link.start_node_name
            end_node = link.end_node_name
            G.add_edge(start_node, end_node, key=name)
            nx.set_edge_attributes(G, name='type', 
                        values={(start_node, end_node, name): link.link_type})
                
            if link_weight is not None:
                try: # weight links
                    value = link_weight[name]
                    if modify_direction and value < 0: # change the direction of the link and value
                        G.remove_edge(start_node, end_node, name)
                        G.add_edge(end_node, start_node, name)
                        nx.set_edge_attributes(G, name='type', 
                                values={(end_node, start_node, name): link.link_type})
                        nx.set_edge_attributes(G, name='weight', 
                                values={(end_node, start_node, name): -value})
                    else:
                        nx.set_edge_attributes(G, name='weight', 
                            values={(start_node, end_node, name): value})
                except:
                    pass
            
        return G
    
    def assign_demand(self, demand, pattern_prefix='ResetDemand'):
        """
        Assign demands using values in a DataFrame. 
        
        New demands are specified in a pandas DataFrame indexed by
        time (in seconds). The method resets junction demands by creating a 
        new demand pattern and using a base demand of 1. 
        The demand pattern is resampled to match the water network model 
        pattern timestep. This method can be
        used to reset demands in a water network model to demands from a
        pressure dependent demand simulation.

        Parameters
        ----------
        demand : pandas DataFrame
            A pandas DataFrame containing demands (index = time, columns = junction names)

        pattern_prefix: string
            Pattern name prefix, default = 'ResetDemand'.  The junction name is 
            appended to the prefix to create a new pattern name.  
            If the pattern name already exists, an error is thrown and the user 
            should use a different pattern prefix name.
        """
        for junc_name in demand.columns:
            
            # Extract the node demand pattern and resample to match the pattern timestep
            demand_pattern = demand.loc[:, junc_name]
            demand_pattern.index = pd.TimedeltaIndex(demand_pattern.index, 's')
            resample_offset = str(int(self.options.time.pattern_timestep))+'S'
            demand_pattern = demand_pattern.resample(resample_offset).mean() / self.options.hydraulic.demand_multiplier

            # Add the pattern
            # If the pattern name already exists, this fails 
            pattern_name = pattern_prefix + junc_name
            self.add_pattern(pattern_name, demand_pattern.tolist())
            
            # Reset base demand
            junction = self.get_node(junc_name)
            junction.demand_timeseries_list.clear()
            junction.demand_timeseries_list.append((1.0, pattern_name))

    def get_links_for_node(self, node_name, flag='ALL'):
        """
        Returns a list of links connected to a node

        Parameters
        ----------
        node_name : string
            Name of the node.

        flag : string
            Options are 'ALL', 'INLET', 'OUTLET'.
            'ALL' returns all links connected to the node.
            'INLET' returns links that have the specified node as an end node.
            'OUTLET' returns links that have the specified node as a start node.

        Returns
        -------
        A list of link names connected to the node
        """
        link_types = {'Pipe', 'Pump', 'Valve'}
        if flag.upper() == 'ALL':
            return [link_name for link_name, link_type in self._node_reg.get_usage(node_name) if link_type in link_types and node_name in {self.get_link(link_name).start_node_name, self.get_link(link_name).end_node_name}]
        elif flag.upper() == 'INLET':
            return [link_name for link_name, link_type in self._node_reg.get_usage(node_name) if link_type in link_types and node_name == self.get_link(link_name).end_node_name]
        elif flag.upper() == 'OUTLET':
            return [link_name for link_name, link_type in self._node_reg.get_usage(node_name) if link_type in link_types and node_name == self.get_link(link_name).start_node_name]
        else:
            logger.error('Unrecognized flag: {0}'.format(flag))
            raise ValueError('Unrecognized flag: {0}'.format(flag))

    def query_node_attribute(self, attribute, operation=None, value=None, node_type=None):
        """
        Query node attributes, for example get all nodes with elevation <= threshold

        Parameters
        ----------
        attribute: string
            Node attribute.

        operation: numpy operator
            Numpy operator, options include
            np.greater,
            np.greater_equal,
            np.less,
            np.less_equal,
            np.equal,
            np.not_equal.

        value: float or int
            Threshold

        node_type: Node type
            Node type, options include
            wntr.network.model.Node,
            wntr.network.model.Junction,
            wntr.network.model.Reservoir,
            wntr.network.model.Tank, or None. Default = None.
            Note None and wntr.network.model.Node produce the same results.

        Returns
        -------
        A pandas Series that contains the attribute that satisfies the
        operation threshold for a given node_type.

        Notes
        -----
        If operation and value are both None, the Series will contain the attributes
        for all nodes with the specified attribute.

        """
        node_attribute_dict = {}
        for name, node in self.nodes(node_type):
            try:
                if operation == None and value == None:
                    node_attribute_dict[name] = getattr(node, attribute)
                else:
                    node_attribute = getattr(node, attribute)
                    if operation(node_attribute, value):
                        node_attribute_dict[name] = node_attribute
            except AttributeError:
                pass
        return pd.Series(node_attribute_dict)

    def query_link_attribute(self, attribute, operation=None, value=None, link_type=None):
        """
        Query link attributes, for example get all pipe diameters > threshold

        Parameters
        ----------
        attribute: string
            Link attribute

        operation: numpy operator
            Numpy operator, options include
            np.greater,
            np.greater_equal,
            np.less,
            np.less_equal,
            np.equal,
            np.not_equal.

        value: float or int
            Threshold

        link_type: Link type
            Link type, options include
            wntr.network.model.Link,
            wntr.network.model.Pipe,
            wntr.network.model.Pump,
            wntr.network.model.Valve, or None. Default = None.
            Note None and wntr.network.model.Link produce the same results.

        Returns
        -------
        A pandas Series that contains the attribute that satisfies the
        operation threshold for a given link_type.

        Notes
        -----
        If operation and value are both None, the Series will contain the attributes
        for all links with the specified attribute.

        """
        link_attribute_dict = {}
        for name, link in self.links(link_type):
            try:
                if operation == None and value == None:
                    link_attribute_dict[name] = getattr(link, attribute)
                else:
                    link_attribute = getattr(link, attribute)
                    if operation(link_attribute, value):
                        link_attribute_dict[name] = link_attribute
            except AttributeError:
                pass
        return pd.Series(link_attribute_dict)

    def reset_initial_values(self):
        """
        Resets all initial values in the network
        """
        self.sim_time = 0.0
        self._prev_sim_time = None

        for name, node in self.nodes(Junction):
            node.head = None
            node.demand = None
            node.leak_demand = None
            node.leak_status = False

        for name, node in self.nodes(Tank):
            node.head = node.init_level+node.elevation
            node.demand = None
            node.leak_demand = None
            node.leak_status = False

        for name, node in self.nodes(Reservoir):
            node.head = node.head_timeseries.base_value
            node.demand = None
            node.leak_demand = None

        for name, link in self.links(Pipe):
            link.status = link.initial_status
            link._flow = None

        for name, link in self.links(Pump):
            link.status = link.initial_status
            link._flow = None
            link.power = link._base_power
            link._power_outage = LinkStatus.Open

        for name, link in self.links(Valve):
            link.status = link.initial_status
            link._flow = None
            link.setting = link.initial_setting
            link._prev_setting = None

    def read_inpfile(self, filename):
        """
        Defines water network model components from an EPANET INP file

        Parameters
        ----------
        filename : string
            Name of the INP file.

        """
        inpfile = wntr.epanet.InpFile()
        inpfile.read(filename, wn=self)
        self._inpfile = inpfile

    def write_inpfile(self, filename, units=None):
        """
        Writes the current water network model to an EPANET INP file

        Parameters
        ----------
        filename : string
            Name of the inp file.
        units : str, int or FlowUnits
            Name of the units being written to the inp file.

        """
        if self._inpfile is None:
            logger.warning('Writing a minimal INP file without saved non-WNTR options (energy, etc.)')
            self._inpfile = wntr.epanet.InpFile()
        if units is None:
            units = self._options.hydraulic.en2_units
        self._inpfile.write(filename, self, units=units)
    
   
class PatternRegistry(Registry):
    """A registry for patterns."""
    def _finalize_(self, model):
        super(self.__class__, self)._finalize_(model)
        self._pattern_reg = None

    class DefaultPattern(object):
        """An object that always points to the current default pattern for a model"""
        def __init__(self, options):
            self._options = options
        
        def __str__(self):
            return str(self._options.hydraulic.pattern) if self._options.hydraulic.pattern is not None else ''
        
        def __repr__(self):
            return 'DefaultPattern()'
        
        @property
        def name(self):
            """The name of the default pattern, or ``None`` if no pattern is assigned"""
            return str(self._options.hydraulic.pattern) if self._options.hydraulic.pattern is not None else ''

    def __getitem__(self, key):
        try:
            return super(PatternRegistry, self).__getitem__(key)
        except KeyError:
            return None

    def add_pattern(self, name, pattern=None):
        """
        Adds a pattern to the water network model.
        
        The pattern can be either a list of values (list, numpy array, etc.) or 
        a :class:`~wntr.network.elements.Pattern` object. The Pattern class has 
        options to automatically create certain types of patterns, such as a 
        single, on/off pattern

        .. warning::
            Patterns **must** be added to the model prior to adding any model 
            element that uses the pattern, such as junction demands, sources, 
            etc. Patterns are linked by reference, so changes to a pattern 
            affects all elements using that pattern. 

        .. warning::
            Patterns **always** use the global water network model options.time 
            values. Patterns **will not** be resampled to match these values, 
            it is assumed that patterns created using Pattern(...) or 
            Pattern.binary_pattern(...) object used the same pattern timestep 
            value as the global value, and they will be treated accordingly.

        Parameters
        ----------
        name : string
            Name of the pattern.
        pattern : list of floats or Pattern
            A list of floats that make up the pattern, or a 
            :class:`~wntr.network.elements.Pattern` object.

        Raises
        ------
        ValueError
            If adding a pattern with `name` that already exists.
        """
        if not isinstance(pattern, Pattern):
            pattern = Pattern(name, multipliers=pattern, time_options=self._options.time)            
        else: #elif pattern.time_options is None:
            pattern.time_options = self._options.time
        if pattern.name in self._data.keys():
            raise ValueError('Pattern name already exists')
        self[name] = pattern
    
    @property
    def default_pattern(self):
        """A new default pattern object"""
        return self.DefaultPattern(self._options)

#    def tostring(self):
#        """String representation of the pattern registry"""
#        s  = 'Pattern Registry:\n'
#        s += '  Total number of patterns defined:  {}\n'.format(len(self._data))
#        s += '  Patterns used in the network:      {}\n'.format(len(self._usage))
#        if len(self.orphaned()) > 0:
#            s += '  Patterns used without definitions: {}\n'.format(len(self.orphaned()))
#            for orphan in self.orphaned():
#                s += '   - {}: {}\n'.format(orphan, self._usage[orphan])
#        return s


class CurveRegistry(Registry):
    """A registry for curves."""
    def __init__(self, model):
        super(CurveRegistry, self).__init__(model)
        self._pump_curves = OrderedSet()
        self._efficiency_curves = OrderedSet()
        self._headloss_curves = OrderedSet()
        self._volume_curves = OrderedSet()

    def _finalize_(self, model):
        super(self.__class__, self)._finalize_(model)
        self._curve_reg = None

    def __setitem__(self, key, value):
        if not isinstance(key, six.string_types):
            raise ValueError('Registry keys must be strings')
        self._data[key] = value
        if value is not None:
            self.set_curve_type(key, value.curve_type)
    
    def set_curve_type(self, key, curve_type):
        """WARNING -- does not check to make sure key is typed before assigning it - you could end up
        with a curve that is used for more than one type, which would be really weird"""
        if curve_type is None:
            return
        curve_type = curve_type.upper()
        if curve_type == 'HEAD':
            self._pump_curves.add(key)
        elif curve_type == 'HEADLOSS':
            self._headloss_curves.add(key)
        elif curve_type == 'VOLUME':
            self._volume_curves.add(key)
        elif curve_type == 'EFFICIENCY':
            self._efficiency_curves.add(key)
        else:
            raise ValueError('curve_type must be HEAD, HEADLOSS, VOLUME, or EFFICIENCY')
        
    def add_curve(self, name, curve_type, xy_tuples_list):
        """
        Adds a curve to the water network model.

        Parameters
        ----------
        name : string
            Name of the curve.
        curve_type : string
            Type of curve. Options are HEAD, EFFICIENCY, VOLUME, HEADLOSS.
        xy_tuples_list : list of (x, y) tuples
            List of X-Y coordinate tuples on the curve.
        """
        curve = Curve(name, curve_type, xy_tuples_list)
        self[name] = curve
        
    def untyped_curves(self):
        """Generator to get all curves without type
        
        Yields
        ------
        name : str
            The name of the curve
        curve : Curve
            The untyped curve object    
            
        """
        defined = set(self._data.keys())
        untyped = defined.difference(self._pump_curves, self._efficiency_curves, 
                                     self._headloss_curves, self._volume_curves)
        for key in untyped:
            yield key, self._data[key]

    @property    
    def untyped_curve_names(self):
        """List of names of all curves without types"""
        defined = set(self._data.keys())
        untyped = defined.difference(self._pump_curves, self._efficiency_curves, 
                                     self._headloss_curves, self._volume_curves)
        return list(untyped)

    def pump_curves(self):
        """Generator to get all pump curves
        
        Yields
        ------
        name : str
            The name of the curve
        curve : Curve
            The pump curve object    
            
        """
        for key in self._pump_curves:
            yield key, self._data[key]
    
    @property
    def pump_curve_names(self):
        """List of names of all pump curves"""
        return list(self._pump_curves)

    def efficiency_curves(self):
        """Generator to get all efficiency curves
        
        Yields
        ------
        name : str
            The name of the curve
        curve : Curve
            The efficiency curve object    
            
        """
        for key in self._efficiency_curves:
            yield key, self._data[key]

    @property
    def efficiency_curve_names(self):
        """List of names of all efficiency curves"""
        return list(self._efficiency_curves)

    def headloss_curves(self):
        """Generator to get all headloss curves
        
        Yields
        ------
        name : str
            The name of the curve
        curve : Curve
            The headloss curve object    
            
        """
        for key in self._headloss_curves:
            yield key, self._data[key]

    @property
    def headloss_curve_names(self):
        """List of names of all headloss curves"""
        return list(self._headloss_curves)

    def volume_curves(self):
        """Generator to get all volume curves
        
        Yields
        ------
        name : str
            The name of the curve
        curve : Curve
            The volume curve object    
            
        """
        for key in self._volume_curves:
            yield key, self._data[key]
    
    @property
    def volume_curve_names(self):
        """List of names of all volume curves"""
        return list(self._volume_curves)

#    def tostring(self):
#        """String representation of the curve registry"""
#        s  = 'Curve Registry:\n'
#        s += '  Total number of curves defined:    {}\n'.format(len(self._data))
#        s += '    Pump Head curves:          {}\n'.format(len(self.pump_curve_names))
#        s += '    Efficiency curves:         {}\n'.format(len(self.efficiency_curve_names))
#        s += '    Headloss curves:           {}\n'.format(len(self.headloss_curve_names))
#        s += '    Volume curves:             {}\n'.format(len(self.volume_curve_names))
#        s += '  Curves used in the network:        {}\n'.format(len(self._usage))
#        s += '  Curves provided without a type:    {}\n'.format(len(self.untyped_curve_names))
#        if len(self.orphaned()) > 0:
#            s += '  Curves used without definition:    {}\n'.format(len(self.orphaned()))
#            for orphan in self.orphaned():
#                s += '   - {}: {}\n'.format(orphan, self._usage[orphan])
#        return s


class SourceRegistry(Registry):
    """A registry for sources."""
    def _finalize_(self, model):
        super(self.__class__, self)._finalize_(model)
        self._sources = None

    def __delitem__(self, key):
        try:
            if self._usage and key in self._usage and len(self._usage[key]) > 0:
                raise RuntimeError('cannot remove %s %s, still used by %s'%( 
                                   self.__class__.__name__,
                                   key,
                                   self._usage[key]))
            elif key in self._usage:
                self._usage.pop(key)
            source = self._data.pop(key)
            self._pattern_reg.remove_usage(source.strength_timeseries.pattern_name, (source.name, 'Source'))
            self._node_reg.remove_usage(source.node_name, (source.name, 'Source'))            
            return source
        except KeyError:
            # Do not raise an exception if there is no key of that name
            return


class NodeRegistry(Registry):
    """A registry for nodes."""
    def __init__(self, model):
        super(NodeRegistry, self).__init__(model)
        self._junctions = OrderedSet()
        self._reservoirs = OrderedSet()
        self._tanks = OrderedSet()
    
    def _finalize_(self, model):
        super(self.__class__, self)._finalize_(model)
        self._node_reg = None
    
    def __setitem__(self, key, value):
        if not isinstance(key, six.string_types):
            raise ValueError('Registry keys must be strings')
        self._data[key] = value
        if isinstance(value, Junction):
            self._junctions.add(key)
        elif isinstance(value, Tank):
            self._tanks.add(key)
        elif isinstance(value, Reservoir):
            self._reservoirs.add(key)
    
    def __delitem__(self, key):
        try:
            if self._usage and key in self._usage and len(self._usage[key]) > 0:
                raise RuntimeError('cannot remove %s %s, still used by %s'%(
                                   self.__class__.__name__,
                                   key,
                                   str(self._usage[key])))
            elif key in self._usage:
                self._usage.pop(key)
            node = self._data.pop(key)
            self._junctions.discard(key)
            self._reservoirs.discard(key)
            self._tanks.discard(key)
            if isinstance(node, Junction):
                for pat_name in node.demand_timeseries_list.pattern_list():
                    if pat_name:
                        self._curve_reg.remove_usage(pat_name, (node.name, 'Junction'))
            if isinstance(node, Reservoir) and node.head_pattern_name:
                self._curve_reg.remove_usage(node.head_pattern_name, (node.name, 'Reservoir'))
            if isinstance(node, Tank) and node.vol_curve_name:
                self._curve_reg.remove_usage(node.vol_curve_name, (node.name, 'Tank'))
            return node
        except KeyError:
            return 
    
    def __call__(self, node_type=None):
        """
        Returns a generator to iterate over all nodes of a specific node type.
        If no node type is specified, the generator iterates over all nodes.

        Parameters
        ----------
        node_type: Node type
            Node type, options include
            wntr.network.model.Node,
            wntr.network.model.Junction,
            wntr.network.model.Reservoir,
            wntr.network.model.Tank, or None. Default = None.
            Note None and wntr.network.model.Node produce the same results.

        Returns
        -------
        A generator in the format (name, object).
        """
        if node_type==None:
            for node_name, node in self._data.items():
                yield node_name, node
        elif node_type==Junction:
            for node_name in self._junctions:
                yield node_name, self._data[node_name]
        elif node_type==Tank:
            for node_name in self._tanks:
                yield node_name, self._data[node_name]
        elif node_type==Reservoir:
            for node_name in self._reservoirs:
                yield node_name, self._data[node_name]
        else:
            raise RuntimeError('node_type, '+str(node_type)+', not recognized.')

    def add_junction(self, name, base_demand=0.0, demand_pattern=None, 
                     elevation=0.0, coordinates=None, demand_category=None):
        """
        Adds a junction to the water network model.

        Parameters
        -------------------
        name : string
            Name of the junction.
        base_demand : float
            Base demand at the junction.
        demand_pattern : string or Pattern
            Name of the demand pattern or the actual Pattern object
        elevation : float
            Elevation of the junction.
        coordinates : tuple of floats
            X-Y coordinates of the node location.
                
        """
        base_demand = float(base_demand)
        elevation = float(elevation)
        junction = Junction(name, self)
        junction.elevation = elevation
#        if base_demand:
        junction.add_demand(base_demand, demand_pattern, demand_category)
        self[name] = junction
        if coordinates is not None:
            junction.coordinates = coordinates

    def add_tank(self, name, elevation=0.0, init_level=3.048,
                 min_level=0.0, max_level=6.096, diameter=15.24,
                 min_vol=0.0, vol_curve=None, coordinates=None):
        """
        Adds a tank to the water network model.

        Parameters
        -------------------
        name : string
            Name of the tank.
        elevation : float
            Elevation at the Tank.
        init_level : float
            Initial tank level.
        min_level : float
            Minimum tank level.
        max_level : float
            Maximum tank level.
        diameter : float
            Tank diameter of a cylindrical tank (only used when the volume 
            curve is None)
        min_vol : float
            Minimum tank volume (only used when the volume curve is None)
        vol_curve : str, optional
            Name of a volume curve. The volume curve overrides the tank diameter
            and minimum volume.
        coordinates : tuple of floats, optional
            X-Y coordinates of the node location.
            
        Raises
        ------
        ValueError
            If `init_level` greater than `max_level` or less than `min_level`
            
        """
        elevation = float(elevation)
        init_level = float(init_level)
        min_level = float(min_level)
        max_level = float(max_level)
        diameter = float(diameter)
        min_vol = float(min_vol)
        if init_level < min_level:
            raise ValueError("Initial tank level must be greater than or equal to the tank minimum level.")
        if init_level > max_level:
            raise ValueError("Initial tank level must be less than or equal to the tank maximum level.")
        if not vol_curve is None:
            if not isinstance(vol_curve, six.string_types):
                raise ValueError('Volume curve name must be a string')
            elif not vol_curve in self._curve_reg.volume_curve_names:
                raise ValueError('The volume curve ' + vol_curve + ' is not one of the curves in the ' +
                                 'list of volume curves. Valid volume curves are:' + 
                                 str(self._curve_reg.volume_curve_names))
            vcurve = np.array(self._curve_reg[vol_curve].points)
            if min_level < vcurve[0,0]:
                raise ValueError('The volume curve ' + vol_curve + ' has a minimum value ({0:5.2f}) \n' +
                                 'greater than the minimum level for tank "' + name + '" ({1:5.2f})\n' +
                                 'please correct the user input.'.format(vcurve[0,0],min_level))
            elif max_level > vcurve[-1,0]:
                raise ValueError('The volume curve ' + vol_curve + ' has a maximum value ({0:5.2f}) \n' +
                                 'less than the maximum level for tank "' + name + '" ({1:5.2f})\n' +
                                 'please correct the user input.'.format(vcurve[-1,0],max_level))
        tank = Tank(name, self)
        tank.elevation = elevation
        tank.init_level = init_level
        tank.min_level = min_level
        tank.max_level = max_level
        tank.diameter = diameter
        tank.min_vol = min_vol
        tank.vol_curve_name = vol_curve
        self[name] = tank
        if coordinates is not None:
            tank.coordinates = coordinates

    def add_reservoir(self, name, base_head=0.0, head_pattern=None, coordinates=None):
        """
        Adds a reservoir to the water network model.

        Parameters
        ----------
        name : string
            Name of the reservoir.
        base_head : float, optional
            Base head at the reservoir.
        head_pattern : string
            Name of the head pattern (optional)
        coordinates : tuple of floats, optional
            X-Y coordinates of the node location.
        
        """
        base_head = float(base_head)
        if head_pattern and not isinstance(head_pattern, six.string_types):
            raise ValueError('Head pattern must be a string')
        reservoir = Reservoir(name, self)
        reservoir.base_head = base_head
        reservoir.head_pattern_name = head_pattern
        self[name] = reservoir
        if coordinates is not None:
            reservoir.coordinates = coordinates

    @property
    def junction_names(self):
        """List of names of all junctions"""
        return self._junctions
    
    @property
    def tank_names(self):
        """List of names of all junctions"""
        return self._tanks
    
    @property
    def reservoir_names(self):
        """List of names of all junctions"""
        return self._reservoirs
    
    def junctions(self):
        """Generator to get all junctions
        
        Yields
        ------
        name : str
            The name of the junction
        node : Junction
            The junction object    
            
        """
        for node_name in self._junctions:
            yield node_name, self._data[node_name]
    
    def tanks(self):
        """Generator to get all tanks
        
        Yields
        ------
        name : str
            The name of the tank
        node : Tank
            The tank object    
            
        """
        for node_name in self._tanks:
            yield node_name, self._data[node_name]
    
    def reservoirs(self):
        """Generator to get all reservoirs
        
        Yields
        ------
        name : str
            The name of the reservoir
        node : Reservoir
            The reservoir object    
            
        """
        for node_name in self._reservoirs:
            yield node_name, self._data[node_name]

#    def tostring(self):
#        """String representation of the node registry"""
#        s  = 'Node Registry:\n'
#        s += '  Total number of nodes defined:     {}\n'.format(len(self._data))
#        s += '    Junctions:      {}\n'.format(len(self.junction_names))
#        s += '    Tanks:          {}\n'.format(len(self.tank_names))
#        s += '    Reservoirs:     {}\n'.format(len(self.reservoir_names))
#        if len(self.orphaned()) > 0:
#            s += '  Nodes used without definition:     {}\n'.format(len(self.orphaned()))
#            for orphan in self.orphaned():
#                s += '   - {}: {}\n'.format(orphan, self._usage[orphan])
#        return s


class LinkRegistry(Registry):
    """A registry for links."""
    __subsets = ['_pipes', '_pumps', '_head_pumps', '_power_pumps', '_prvs', '_psvs', '_pbvs', '_tcvs', '_fcvs', '_gpvs', '_valves']

    def __init__(self, model):
        super(LinkRegistry, self).__init__(model)
        self._pipes = OrderedSet()
        self._pumps = OrderedSet()
        self._head_pumps = OrderedSet()
        self._power_pumps = OrderedSet()
        self._prvs = OrderedSet()
        self._psvs = OrderedSet()
        self._pbvs = OrderedSet()
        self._tcvs = OrderedSet()
        self._fcvs = OrderedSet()
        self._gpvs = OrderedSet()
        self._valves = OrderedSet()
    
    def _finalize_(self, model):
        super(self.__class__, self)._finalize_(model)
        self._link_reg = None

    def __setitem__(self, key, value):
        if not isinstance(key, six.string_types):
            raise ValueError('Registry keys must be strings')
        self._data[key] = value
        if isinstance(value, Pipe):
            self._pipes.add(key)
        elif isinstance(value, Pump):
            self._pumps.add(key)
            if isinstance(value, HeadPump):
                self._head_pumps.add(key)
            elif isinstance(value, PowerPump):
                self._power_pumps.add(key)
        elif isinstance(value, Valve):
            self._valves.add(key)
            if isinstance(value, PRValve):
                self._prvs.add(key)
            elif isinstance(value, PSValve):
                self._psvs.add(key)
            elif isinstance(value, PBValve):
                self._pbvs.add(key)
            elif isinstance(value, TCValve):
                self._tcvs.add(key)
            elif isinstance(value, FCValve):
                self._fcvs.add(key)
            elif isinstance(value, GPValve):
                self._gpvs.add(key)
    
    def __delitem__(self, key):
        try:
            if self._usage and key in self._usage and len(self._usage[key]) > 0:
                raise RuntimeError('cannot remove %s %s, still used by %s', 
                                   self.__class__.__name__,
                                   key,
                                   self._usage[key])
            elif key in self._usage:
                self._usage.pop(key)
            link = self._data.pop(key)
            self._node_reg.remove_usage(link.start_node_name, (link.name, link.link_type))
            self._node_reg.remove_usage(link.end_node_name, (link.name, link.link_type))
            if isinstance(link, GPValve):
                self._curve_reg.remove_usage(link.headloss_curve_name, (link.name, 'Valve'))
            if isinstance(link, Pump):
                self._curve_reg.remove_usage(link.speed_pattern_name, (link.name, 'Pump'))
            if isinstance(link, HeadPump):
                self._curve_reg.remove_usage(link.pump_curve_name, (link.name, 'Pump'))
            for ss in self.__subsets:
                # Go through the _pipes, _prvs, ..., and remove this link
                getattr(self, ss).discard(key)
            return link
        except KeyError:
            return
    
    def __call__(self, link_type=None):
        """
        Returns a generator to iterate over all nodes of a specific node type.
        If no node type is specified, the generator iterates over all nodes.

        Parameters
        ----------
        node_type: Node type
            Node type, options include
            wntr.network.model.Node,
            wntr.network.model.Junction,
            wntr.network.model.Reservoir,
            wntr.network.model.Tank, or None. Default = None.
            Note None and wntr.network.model.Node produce the same results.

        Returns
        -------
        A generator in the format (name, object).
        """
        if link_type==None:
            for name, node in self._data.items():
                yield name, node
        elif link_type==Pipe:
            for name in self._pipes:
                yield name, self._data[name]
        elif link_type==Pump:
            for name in self._pumps:
                yield name, self._data[name]
        elif link_type==Valve:
            for name in self._valves:
                yield name, self._data[name]
        else:
            raise RuntimeError('link_type, '+str(link_type)+', not recognized.')

    def add_pipe(self, name, start_node_name, end_node_name, length=304.8,
                 diameter=0.3048, roughness=100, minor_loss=0.0, status='OPEN', check_valve_flag=False):
        """
        Adds a pipe to the water network model.

        Parameters
        ----------
        name : string
            Name of the pipe.
        start_node_name : string
             Name of the start node.
        end_node_name : string
             Name of the end node.
        length : float, optional
            Length of the pipe.
        diameter : float, optional
            Diameter of the pipe.
        roughness : float, optional
            Pipe roughness coefficient.
        minor_loss : float, optional
            Pipe minor loss coefficient.
        status : string, optional
            Pipe status. Options are 'Open' or 'Closed'.
        check_valve_flag : bool, optional
            True if the pipe has a check valve.
            False if the pipe does not have a check valve.
        
        """
        length = float(length)
        diameter = float(diameter)
        roughness = float(roughness)
        minor_loss = float(minor_loss)
        if isinstance(status, str):
            status = LinkStatus[status]
        pipe = Pipe(name, start_node_name, end_node_name, self)
        pipe.length = length
        pipe.diameter = diameter
        pipe.roughness = roughness
        pipe.minor_loss = minor_loss
        pipe.initial_status = status
        pipe.status = status
        pipe.cv = check_valve_flag
        self[name] = pipe

    def add_pump(self, name, start_node_name, end_node_name, pump_type='POWER',
                 pump_parameter=50.0, speed=1.0, pattern=None):
        """
        Adds a pump to the water network model.

        Parameters
        ----------
        name : string
            Name of the pump.
        start_node_name : string
             Name of the start node.
        end_node_name : string
             Name of the end node.
        pump_type : string, optional
            Type of information provided for a pump. Options are 'POWER' or 'HEAD'.
        pump_parameter : float or str object
            Float value of power in KW. Head curve name.
        speed: float
            Relative speed setting (1.0 is normal speed)
        pattern: str
            ID of pattern for speed setting
        
        """
        if pump_type.upper() == 'POWER':
            pump = PowerPump(name, start_node_name, end_node_name, self)
            pump.power = pump_parameter
        elif pump_type.upper() == 'HEAD':
            pump = HeadPump(name, start_node_name, end_node_name, self)
            if not isinstance(pump_parameter, six.string_types):
                pump.pump_curve_name = pump_parameter.name
            else:
                pump.pump_curve_name = pump_parameter
        else:
            raise ValueError('pump_type must be "POWER" or "HEAD"')
        pump.base_speed = speed
        if isinstance(pattern, Pattern):
            pump.speed_pattern_name = pattern.name
        else:
            pump.speed_pattern_name = pattern
        self[name] = pump
    
    def add_valve(self, name, start_node_name, end_node_name,
                 diameter=0.3048, valve_type='PRV', minor_loss=0.0, setting=0.0):
        """
        Adds a valve to the water network model.

        Parameters
        ----------
        name : string
            Name of the valve.
        start_node_name : string
             Name of the start node.
        end_node_name : string
             Name of the end node.
        diameter : float, optional
            Diameter of the valve.
        valve_type : string, optional
            Type of valve. Options are 'PRV', etc.
        minor_loss : float, optional
            Pipe minor loss coefficient.
        setting : float or string, optional
            pressure setting for PRV, PSV, or PBV,
            flow setting for FCV,
            loss coefficient for TCV,
            name of headloss curve for GPV.
        
        """
        start_node = self._node_reg[start_node_name]
        end_node = self._node_reg[end_node_name]
        if type(start_node)==Tank or type(end_node)==Tank:
            logger.warn('Valves should not be connected to tanks! Please add a pipe between the tank and valve. Note that this will be an error in the next release.')
        valve_type = valve_type.upper()
        if valve_type == 'PRV':
            valve = PRValve(name, start_node_name, end_node_name, self)
            valve.initial_setting = setting
            valve.setting = setting
        elif valve_type == 'PSV':
            valve = PSValve(name, start_node_name, end_node_name, self)
            valve.initial_setting = setting
            valve.setting = setting
        elif valve_type == 'PBV':
            valve = PBValve(name, start_node_name, end_node_name, self)
            valve.initial_setting = setting
            valve.setting = setting
        elif valve_type == 'FCV':
            valve = FCValve(name, start_node_name, end_node_name, self)
            valve.initial_setting = setting
            valve.setting = setting
        elif valve_type == 'TCV':
            valve = TCValve(name, start_node_name, end_node_name, self)
            valve.initial_setting = setting
            valve.setting = setting
        elif valve_type == 'GPV':
            valve = GPValve(name, start_node_name, end_node_name, self)
            valve.headloss_curve_name = setting
        valve.diameter = diameter
        valve.minor_loss = minor_loss
        self[name] = valve

    def check_valves(self):
        """Generator to get all pipes with check valves
        
        Yields
        ------
        name : str
            The name of the pipe
        link : Pipe
            The pipe object    
            
        """
        for name in self._pipes:
            if self._data[name].cv:
                yield name

    @property
    def pipe_names(self):
        """A list of all pipe names"""
        return self._pipes
    
    @property
    def valve_names(self):
        """A list of all valve names"""
        return self._valves
    
    @property
    def pump_names(self):
        """A list of all pump names"""
        return self._pumps

    @property
    def head_pump_names(self):
        """A list of all head pump names"""
        return self._head_pumps

    @property
    def power_pump_names(self):
        """A list of all power pump names"""
        return self._power_pumps

    @property
    def prv_names(self):
        """A list of all prv names"""
        return self._prvs

    @property
    def psv_names(self):
        """A list of all psv names"""
        return self._psvs

    @property
    def pbv_names(self):
        """A list of all pbv names"""
        return self._pbvs

    @property
    def tcv_names(self):
        """A list of all tcv names"""
        return self._tcvs

    @property
    def fcv_names(self):
        """A list of all fcv names"""
        return self._fcvs

    @property
    def gpv_names(self):
        """A list of all gpv names"""
        return self._gpvs

    def pipes(self):
        """Generator to get all pipes
        
        Yields
        ------
        name : str
            The name of the pipe
        link : Pipe
            The pipe object    
            
        """
        for name in self._pipes:
            yield name, self._data[name]
    
    def pumps(self):
        """Generator to get all pumps
        
        Yields
        ------
        name : str
            The name of the pump
        link : Pump
            The pump object    
            
        """
        for name in self._pumps:
            yield name, self._data[name]
    
    def valves(self):
        """Generator to get all valves
        
        Yields
        ------
        name : str
            The name of the valve
        link : Valve
            The valve object    
            
        """
        for name in self._valves:
            yield name, self._data[name]

    def head_pumps(self):
        """Generator to get all head pumps
        
        Yields
        ------
        name : str
            The name of the pump
        link : HeadPump
            The pump object    
            
        """
        for name in self._head_pumps:
            yield name, self._data[name]

    def power_pumps(self):
        """Generator to get all power pumps
        
        Yields
        ------
        name : str
            The name of the pump
        link : PowerPump
            The pump object    
            
        """
        for name in self._power_pumps:
            yield name, self._data[name]

    def prvs(self):
        """Generator to get all PRVs
        
        Yields
        ------
        name : str
            The name of the valve
        link : PRValve
            The valve object
            
        """
        for name in self._prvs:
            yield name, self._data[name]

    def psvs(self):
        """Generator to get all PSVs
        
        Yields
        ------
        name : str
            The name of the valve
        link : PSValve
            The valve object
            
        """
        for name in self._psvs:
            yield name, self._data[name]

    def pbvs(self):
        """Generator to get all PBVs
        
        Yields
        ------
        name : str
            The name of the valve
        link : PBValve
            The valve object
            
        """
        for name in self._pbvs:
            yield name, self._data[name]

    def tcvs(self):
        """Generator to get all TCVs
        
        Yields
        ------
        name : str
            The name of the valve
        link : TCValve
            The valve object
            
        """
        for name in self._tcvs:
            yield name, self._data[name]

    def fcvs(self):
        """Generator to get all FCVs
        
        Yields
        ------
        name : str
            The name of the valve
        link : FCValve
            The valve object
            
        """
        for name in self._fcvs:
            yield name, self._data[name]

    def gpvs(self):
        """Generator to get all GPVs
        
        Yields
        ------
        name : str
            The name of the valve
        link : GPValve
            The valve object
            
        """
        for name in self._gpvs:
            yield name, self._data[name]

#    def tostring(self):
#        """String representation of the link registry"""
#        s  = 'Link Registry:\n'
#        s += '  Total number of links defined:     {}\n'.format(len(self._data))
#        s += '    Pipes:                     {}\n'.format(len(self.pipe_names))
#        ct_cv = sum([ 1 for n in self.check_valves()])
#        if ct_cv:
#            s += '      Check valves:     {}\n'.format(ct_cv)
#        s += '    Pumps:                     {}\n'.format(len(self.pump_names))
#        ct_cp = len(self._power_pumps)
#        ct_hc = len(self._head_pumps)
#        if ct_cp:
#            s += '      Constant power:   {}\n'.format(ct_cp)
#        if ct_hc:
#            s += '      Head/pump curve:  {}\n'.format(ct_hc)
#        s += '    Valves:                    {}\n'.format(len(self.valve_names))
#        PRV = len(self._prvs)
#        PSV = len(self._psvs)
#        PBV = len(self._pbvs)
#        FCV = len(self._fcvs)
#        TCV = len(self._tcvs)
#        GPV = len(self._gpvs)
#        if PRV:
#            s += '      Pres. reducing:   {}\n'.format(PRV)
#        if PSV:
#            s += '      Pres. sustaining: {}\n'.format(PSV)
#        if PBV:
#            s += '      Pres. breaker:    {}\n'.format(PBV)
#        if FCV:
#            s += '      Flow control:     {}\n'.format(FCV)
#        if TCV:
#            s += '      Throttle control: {}\n'.format(TCV)
#        if GPV:
#            s += '      General purpose:  {}\n'.format(GPV)
#        if len(self.orphaned()) > 0:
#            s += '  Links used without definition:     {}\n'.format(len(self.orphaned()))
#            for orphan in self.orphaned():
#                s += '   - {}: {}\n'.format(orphan, self._usage[orphan])
#        return s
<|MERGE_RESOLUTION|>--- conflicted
+++ resolved
@@ -795,11 +795,7 @@
             min_head = tank.min_level+tank.elevation
             for link_name in all_links:
                 link = self.get_link(link_name)
-<<<<<<< HEAD
-                link_has_cv = False # CV with flow leaving the tank
-=======
                 link_has_cv = False # flow leaving the tank (start node = tank)
->>>>>>> ba6f5241
                 if isinstance(link, Pipe):
                     if link.cv:
                         if link.end_node_name == tank_name:
@@ -846,11 +842,7 @@
             max_head = tank.max_level+tank.elevation
             for link_name in all_links:
                 link = self.get_link(link_name)
-<<<<<<< HEAD
-                link_has_cv = False # CV with flow entering the tank
-=======
                 link_has_cv = False # flow entering the tank (end node = tank)
->>>>>>> ba6f5241
                 if isinstance(link, Pipe):
                     if link.cv:
                         if link.start_node_name == tank_name:
